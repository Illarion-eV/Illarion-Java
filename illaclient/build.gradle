/*
 * This file is part of the Illarion project.
 *
 * Copyright © 2016 - Illarion e.V.
 *
 * Illarion is free software: you can redistribute it and/or modify
 * it under the terms of the GNU Affero General Public License as published by
 * the Free Software Foundation, either version 3 of the License, or
 * (at your option) any later version.
 *
 * Illarion is distributed in the hope that it will be useful,
 * but WITHOUT ANY WARRANTY; without even the implied warranty of
 * MERCHANTABILITY or FITNESS FOR A PARTICULAR PURPOSE.  See the
 * GNU General Public License for more details.
 */
apply plugin: 'java'
apply plugin: 'application'
apply plugin: 'maven-publish'

apply from: '../versions.gradle'

archivesBaseName = 'illarion_client'
mainClassName = 'illarion.client.IllaClient'

dependencies {
    compile project(':common')
    compile project(':engine')
    runtime project(':engine-libgdx')
    compile project(':engine-nifty')
    compile project(':nifty-controls')
    runtime project(':nifty-style')
    compile group: 'org.slf4j', name: 'slf4j-api', version: project.ext.slf4jVersion
    compile group: 'org.slf4j', name: 'jul-to-slf4j', version: project.ext.slf4jVersion
    compile group: 'org.slf4j', name: 'jcl-over-slf4j', version: project.ext.slf4jVersion
    compile group: 'org.slf4j', name: 'log4j-over-slf4j', version: project.ext.slf4jVersion
    compile group: 'ch.qos.logback', name: 'logback-classic', version: project.ext.logbackVersion
    compile group: 'org.bushe', name: 'eventbus', version: '1.4'
<<<<<<< HEAD
    compile group: 'com.google.code.gson', name: 'gson', version: '2.3.1'
    compile group: 'com.google.guava', name: 'guava', version: '18.0'
    compile group: 'lessvoid', name: 'nifty', version: project.ext.niftyGuiVersion
=======
    compile group: 'com.google.code.gson', name: 'gson', version: '2.8.0'
    compile group: 'com.google.guava', name: 'guava', version: '21.0'
    compile group: 'com.github.nifty-gui', name: 'nifty', version: project.ext.niftyGuiVersion
>>>>>>> 9964077b
    runtime group: 'org.illarion', name: 'rsc_books', version: project.ext.illarionResourcesVersion
    runtime group: 'org.illarion', name: 'rsc_chars', version: project.ext.illarionResourcesVersion
    runtime group: 'org.illarion', name: 'rsc_effects', version: project.ext.illarionResourcesVersion
    runtime group: 'org.illarion', name: 'rsc_gui', version: project.ext.illarionResourcesVersion
    runtime group: 'org.illarion', name: 'rsc_items', version: project.ext.illarionResourcesVersion
    runtime group: 'org.illarion', name: 'rsc_music', version: project.ext.illarionResourcesVersion
    runtime group: 'org.illarion', name: 'rsc_sounds', version: project.ext.illarionResourcesVersion
    runtime group: 'org.illarion', name: 'rsc_tables', version: project.ext.illarionResourcesVersion
    runtime group: 'org.illarion', name: 'rsc_tiles', version: project.ext.illarionResourcesVersion
<<<<<<< HEAD
    testCompile group: 'org.testng', name: 'testng', version: '6.9.4'
    testCompile group: 'org.easymock', name: 'easymock', version: '3.3.1'
    testCompile group: 'org.powermock', name: 'powermock-module-testng', version: '1.6.2'
    testCompile group: 'org.powermock', name: 'powermock-api-easymock', version: '1.6.2'
=======
>>>>>>> 9964077b
}

jar {
    dependsOn { gitVersion }
    manifest {
        attributes(
                'Main-Class': 'illarion.client.IllaClient',
                'Permissions': 'all-permissions',
                'Codebase': 'illarion.org',
                'Application-Name': 'Illarion Client',
                'Application-Library-Allowable-Codebase': 'illarion.org',
                'Built-Date': new Date().format('yyyy-MM-dd HH:mm:ssZ'),
                'Built-By': System.getProperty('user.name'),
                'Built-JDK': System.getProperty('java.version'),
                'Implementation-Title': 'Illarion Client',
                'Implementation-Vendor': 'Illarion e.V.',
                'Implementation-Version': project.ext.fullVersion,
                'Source-Branch': project.ext.branch,
        )
    }
}

run {
    jvmArgs.add '-Dillarion.server=devserver'
}

task sourceJar(type: Jar) {
    from sourceSets.main.allJava
}

publishing {
    publications {
        mavenJava(MavenPublication) {
            from components.java

            artifact sourceJar {
                classifier "sources"
            }
        }
    }
    repositories {
        maven {
            url project.ext.mavenRepo
        }
    }
}<|MERGE_RESOLUTION|>--- conflicted
+++ resolved
@@ -35,15 +35,9 @@
     compile group: 'org.slf4j', name: 'log4j-over-slf4j', version: project.ext.slf4jVersion
     compile group: 'ch.qos.logback', name: 'logback-classic', version: project.ext.logbackVersion
     compile group: 'org.bushe', name: 'eventbus', version: '1.4'
-<<<<<<< HEAD
-    compile group: 'com.google.code.gson', name: 'gson', version: '2.3.1'
-    compile group: 'com.google.guava', name: 'guava', version: '18.0'
-    compile group: 'lessvoid', name: 'nifty', version: project.ext.niftyGuiVersion
-=======
     compile group: 'com.google.code.gson', name: 'gson', version: '2.8.0'
     compile group: 'com.google.guava', name: 'guava', version: '21.0'
     compile group: 'com.github.nifty-gui', name: 'nifty', version: project.ext.niftyGuiVersion
->>>>>>> 9964077b
     runtime group: 'org.illarion', name: 'rsc_books', version: project.ext.illarionResourcesVersion
     runtime group: 'org.illarion', name: 'rsc_chars', version: project.ext.illarionResourcesVersion
     runtime group: 'org.illarion', name: 'rsc_effects', version: project.ext.illarionResourcesVersion
@@ -53,13 +47,6 @@
     runtime group: 'org.illarion', name: 'rsc_sounds', version: project.ext.illarionResourcesVersion
     runtime group: 'org.illarion', name: 'rsc_tables', version: project.ext.illarionResourcesVersion
     runtime group: 'org.illarion', name: 'rsc_tiles', version: project.ext.illarionResourcesVersion
-<<<<<<< HEAD
-    testCompile group: 'org.testng', name: 'testng', version: '6.9.4'
-    testCompile group: 'org.easymock', name: 'easymock', version: '3.3.1'
-    testCompile group: 'org.powermock', name: 'powermock-module-testng', version: '1.6.2'
-    testCompile group: 'org.powermock', name: 'powermock-api-easymock', version: '1.6.2'
-=======
->>>>>>> 9964077b
 }
 
 jar {

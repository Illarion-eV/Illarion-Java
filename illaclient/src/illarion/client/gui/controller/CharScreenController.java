--- conflicted
+++ resolved
@@ -1,87 +1,77 @@
-package illarion.client.gui.controller;
-
-
-import de.lessvoid.nifty.Nifty;
-import de.lessvoid.nifty.controls.Label;
-import de.lessvoid.nifty.controls.ListBox;
-import de.lessvoid.nifty.screen.Screen;
-import de.lessvoid.nifty.screen.ScreenController;
-import de.lessvoid.nifty.tools.SizeValue;
-import illarion.client.Game;
-import illarion.client.Login;
-import org.newdawn.slick.state.StateBasedGame;
-import org.newdawn.slick.state.transition.FadeInTransition;
-import org.newdawn.slick.state.transition.FadeOutTransition;
-
-public class CharScreenController implements ScreenController {
-
-    private Nifty nifty;
-	private Screen screen;
-	
-	private ListBox<String> listBox;
-	
-	private final StateBasedGame game;
-	private Label statusLabel;
-	
-    public CharScreenController(StateBasedGame game) {
-        this.game = game;
-    }
-
-    @SuppressWarnings("unchecked")
-    @Override
-    public void bind(Nifty nifty, Screen screen) {
-        this.nifty = nifty;
-    	this.screen = screen;
-        listBox = (ListBox<String>) screen.findNiftyControl("myListBox", ListBox.class);
-    	fillMyListBox();
-    	statusLabel = screen.findNiftyControl("statusText", Label.class);
-    	statusLabel.setHeight(new SizeValue("20" + SizeValue.PIXEL));
-    	statusLabel.setWidth(new SizeValue("180" + SizeValue.PIXEL));
-    }
-
-    @Override
-    public void onStartScreen() {
-    	
-    }
-
-    @Override
-    public void onEndScreen() {
-
-    }
-	
-	private void fillMyListBox() {
-		
-		final Login login = Login.getInstance();
-		for (int i = 0; i < login.getCharacterCount(); i++) {
-		    listBox.addItem(login.getCharacterName(i));
-		}
-	}
-	
-	public void play() {
+package illarion.client.gui.controller;
+
+
+import de.lessvoid.nifty.Nifty;
+import de.lessvoid.nifty.controls.Label;
+import de.lessvoid.nifty.controls.ListBox;
+import de.lessvoid.nifty.screen.Screen;
+import de.lessvoid.nifty.screen.ScreenController;
+import de.lessvoid.nifty.tools.SizeValue;
+import illarion.client.Game;
+import illarion.client.Login;
+import org.newdawn.slick.state.StateBasedGame;
+import org.newdawn.slick.state.transition.FadeInTransition;
+import org.newdawn.slick.state.transition.FadeOutTransition;
+
+public class CharScreenController implements ScreenController {
+
+    private Nifty nifty;
+	private Screen screen;
+	
+	private ListBox<String> listBox;
+	
+	private final StateBasedGame game;
+	private Label statusLabel;
+	
+    public CharScreenController(StateBasedGame game) {
+        this.game = game;
+    }
+
+    @SuppressWarnings("unchecked")
+    @Override
+    public void bind(Nifty nifty, Screen screen) {
+        this.nifty = nifty;
+    	this.screen = screen;
+        listBox = (ListBox<String>) screen.findNiftyControl("myListBox", ListBox.class);
+    	fillMyListBox();
+    	statusLabel = screen.findNiftyControl("statusText", Label.class);
+    	statusLabel.setHeight(new SizeValue("20" + SizeValue.PIXEL));
+    	statusLabel.setWidth(new SizeValue("180" + SizeValue.PIXEL));
+    }
+
+    @Override
+    public void onStartScreen() {
+    	
+    }
+
+    @Override
+    public void onEndScreen() {
+
+    }
+	
+	private void fillMyListBox() {
+		
+		final Login login = Login.getInstance();
+		for (int i = 0; i < login.getCharacterCount(); i++) {
+		    listBox.addItem(login.getCharacterName(i));
+		}
+	}
+	
+	public void play() {
         boolean found = Login.getInstance().selectCharacter(listBox.getFocusItemIndex());
-<<<<<<< HEAD
-        
-        if(!found)
-        {       	
-        	statusLabel.setText("No character selected");
-        	statusLabel.getElement().getParent().layoutElements();
-        	return;
-        }
-=======
->>>>>>> 17e000a7
-        
-        if(!found)
-        {       	
-        	statusLabel.setText("No character selected");
-        	statusLabel.getElement().getParent().layoutElements();
-        	return;
-        }
-
-        game.enterState(Game.STATE_LOADING, new FadeOutTransition(), null);
-	}
-	
-	public void logout() {
-		statusLabel.setText("");
-		nifty.gotoScreen("login");
-	}
-}
+        
+        if(!found)
+        {       	
+        	statusLabel.setText("No character selected");
+        	statusLabel.getElement().getParent().layoutElements();
+        	return;
+        }
+
+        game.enterState(Game.STATE_LOADING, new FadeOutTransition(), null);
+	}
+	
+	public void logout() {
+		statusLabel.setText("");
+		nifty.gotoScreen("login");
+	}
+}
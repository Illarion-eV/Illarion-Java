--- conflicted
+++ resolved
@@ -322,8 +322,6 @@
                     handleEscape();
                 }
                 break;
-<<<<<<< HEAD
-
             case F:
                 if (firstPressed) {
                     if (input.isAnyKeyDown(Key.LeftShift, Key.RightShift)) {
@@ -333,8 +331,6 @@
                     }
                 }
                 break;
-=======
->>>>>>> 012d8f53
         }
     }
 }
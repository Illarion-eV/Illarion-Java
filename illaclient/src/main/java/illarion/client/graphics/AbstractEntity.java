/*
 * This file is part of the Illarion project.
 *
 * Copyright © 2015 - Illarion e.V.
 *
 * Illarion is free software: you can redistribute it and/or modify
 * it under the terms of the GNU Affero General Public License as published by
 * the Free Software Foundation, either version 3 of the License, or
 * (at your option) any later version.
 *
 * Illarion is distributed in the hope that it will be useful,
 * but WITHOUT ANY WARRANTY; without even the implied warranty of
 * MERCHANTABILITY or FITNESS FOR A PARTICULAR PURPOSE.  See the
 * GNU General Public License for more details.
 */
package illarion.client.graphics;

import illarion.client.input.ClickOnMapEvent;
import illarion.client.resources.data.AbstractEntityTemplate;
import illarion.client.world.MapTile;
import illarion.client.world.World;
<<<<<<< HEAD
import illarion.common.types.DisplayCoordinate;
=======
import illarion.client.world.movement.TargetMovementHandler;
import illarion.common.types.Location;
>>>>>>> 9a46eca7
import illarion.common.types.Rectangle;
import illarion.common.util.FastMath;
import org.illarion.engine.EngineException;
import org.illarion.engine.GameContainer;
import org.illarion.engine.graphic.*;
import org.illarion.engine.graphic.effects.HighlightEffect;
import org.illarion.engine.graphic.effects.TextureEffect;
import org.illarion.engine.input.Button;
import org.illarion.engine.input.Input;
import org.jetbrains.annotations.Contract;
import org.slf4j.Logger;
import org.slf4j.LoggerFactory;

import javax.annotation.Nonnull;
import javax.annotation.Nullable;
import javax.annotation.concurrent.NotThreadSafe;

/**
 * The entity is a object that is shown in the game. It contains a sprite and possibly a frame animation. Also it
 * performs fade in and out effects.
 * <p>
 * It handles static objects on the screen as well as animated ones or objects with variations.
 * </p>
 *
 * @author Nop
 * @author Martin Karing &lt;nitram@illarion.org&gt;
 */
@SuppressWarnings("nls")
@NotThreadSafe
public abstract class AbstractEntity<T extends AbstractEntityTemplate>
        implements DisplayItem, AlphaHandler, AnimatedFrame {
    public boolean isCurrentlyEffectedByFadingCorridor() {
        return currentlyEffectedByFadingCorridor;
    }

    /**
     * This class is used in case more then one alpha change listener is added. It forwards a alpha change message to
     * two other handlers. This way its possible to create a infinite amount of listeners on one entity.
     */
    private static final class AlphaChangeListenerMulticast implements AlphaChangeListener {
        /**
         * The first listener to get the event.
         */
        private final AlphaChangeListener listener1;

        /**
         * The second listener to get the event.
         */
        private final AlphaChangeListener listener2;

        /**
         * Constructor for a multicast object.
         *
         * @param l1 the first listener to get the message
         * @param l2 the second listener to get the message
         */
        private AlphaChangeListenerMulticast(AlphaChangeListener l1, AlphaChangeListener l2) {
            listener1 = l1;
            listener2 = l2;
        }

        /**
         * This method receives the alpha changed event and forwards its data to both added listeners.
         *
         * @param from the old alpha value
         * @param to the new alpha value
         */
        @Override
        public void alphaChanged(int from, int to) {
            listener1.alphaChanged(from, to);
            listener2.alphaChanged(from, to);
        }
    }

    /**
     * The default light that is used in the client.
     */
    @Nonnull
    protected static final Color DEFAULT_LIGHT = Color.WHITE;

    /**
     * The speed value for fading the alpha values by default.
     */
    private static final int FADING_SPEED = 25;

    /**
     * The color value of the alpha when the object is faded out fully.
     */
    private static final int FADE_OUT_ALPHA = (int) (0.4f * 255);

    /**
     * The alpha listener that is supposed to receive a message in case the alpha value of this entity changed.
     */
    @Nullable
    private AlphaChangeListener alphaListener;

    /**
     * The target of the alpha approaching. The current alpha value will move by default closer to the alpha target
     * value at every render run.
     */
    private int alphaTarget;

    /**
     * The base color is the color the image of the sprite is always colored with,
     * this color is applied no matter what the localLight is set to.
     */
    @Nullable
    private Color baseColor;

    /**
     * The frame that is currently shown by this entity.
     */
    private int currentFrame;

    /**
     * The location of the entity on the display.
     */
    @Nullable
    private DisplayCoordinate displayCoordinate;

    /**
     * The light that effects this entity directly. That could be the {@link #DEFAULT_LIGHT} that ensures that the
     * object is displayed with its real colors or the ambient light of the weather that ensures that the object is
     * colored for the display on the map.
     */
    @Nonnull
    private Color localLight;

    /**
     * The light value that is used to render this entity during the next render loop.
     */
    @Nonnull
    private final Color renderLight = new Color(Color.WHITE);

    /**
     * This color is the color that was used last time to render the entity. Its used to check if the color changed
     * and the entity needs to be rendered again.
     */
    @Nonnull
    private final Color lastRenderLight = new Color(Color.WHITE);

    /**
     * The color that is used to overwrite the real color of this entity.
     */
    @Nullable
    private Color overWriteBaseColor;

    /**
     * The scaling value that is applied to this entity.
     */
    private float scale = 1.f;

    /**
     * A flag if this object is currently shown on the screen.
     */
    private boolean shown;

    /**
     * The template of this instance.
     */
    @Nonnull
    private final T template;

    protected AbstractEntity(@Nonnull T template) {
        this.template = template;
        baseColor = template.getDefaultColor();
        if (baseColor == null) {
            alphaTarget = 255;
            localLight = new Color(Color.WHITE);
        } else {
            localLight = new Color(baseColor);
            alphaTarget = baseColor.getAlpha();
        }
    }

    @Nonnull
    public T getTemplate() {
        return template;
    }

    @Override
    public void addAlphaChangeListener(@Nonnull AlphaChangeListener listener) {
        if (removedEntity) {
            LOGGER.warn("Adding a alpha listener to a removed entity is not allowed.");
            return;
        }
        if (alphaListener == null) {
            alphaListener = listener;
            return;
        }

        alphaListener = new AlphaChangeListenerMulticast(alphaListener, listener);
    }

    /**
     * This function is triggered when a frame animation is done. Overwrite this function in order to archive some
     * special event handling after the animation. By default it does nothing.
     *
     * @param finished true in case the animation is really done
     */
    @Override
    public void animationFinished(boolean finished) {
        // nothing needs to be done by default
    }

    @Override
    public void animationStarted() {
        // nothing to do
    }

    /**
     * Set a new base color of the entity.
     *
     * @param newBaseColor the new base color of the entity, {@code null} to get the default color
     */
    public void changeBaseColor(@Nullable Color newBaseColor) {
        if (removedEntity) {
            LOGGER.warn("Changing the baseColor of a entity is not allowed after the entity was removed.");
            return;
        }
        if (newBaseColor == null) {
            overWriteBaseColor = null;
            return;
        }

        if (overWriteBaseColor == null) {
            overWriteBaseColor = new Color(newBaseColor);
        } else {
            overWriteBaseColor.setColor(newBaseColor);
        }
    }

    /**
     * Get the frame that is currently displayed.
     *
     * @return the currently displayed frame
     */
    public int getCurrentFrame() {
        return currentFrame;
    }

    /**
     * Get the highlighting level of the item
     *
     * @return the highlight level of the object
     */
    public int getHighlight() {
        return 0;
    }

    /**
     * Draw this entity to the screen. This also performs a few basic animations such as fading in and out,
     * based on the delta time that is supplied to this function.
     */
    @Override
    public void render(@Nonnull Graphics g) {
        if (performRendering()) {
            DisplayCoordinate dc = getDisplayCoordinate();
            int renderLocX = dc.getX();
            int renderLocY = dc.getY();

            int highlight = getHighlight();
            if ((highlight > 0) && (highlightEffect != null)) {
                if (highlight == 1) {
                    highlightEffect.setHighlightColor(COLOR_HIGHLIGHT_WEAK);
                } else {
                    highlightEffect.setHighlightColor(COLOR_HIGHLIGHT_STRONG);
                }
                renderSprite(g, renderLocX, renderLocY, renderLight, highlightEffect);
            } else {
                renderSprite(g, renderLocX, renderLocY, renderLight);
            }
        }
    }

    protected boolean performRendering() {
        return (getAlpha() > 0) && Camera.getInstance().requiresUpdate(displayRect);
    }

    protected void renderSprite(
            @Nonnull Graphics g, int x, int y, @Nonnull Color light, @Nonnull TextureEffect... effects) {
        g.drawSprite(template.getSprite(), x, y, light, getCurrentFrame(), getScale(), 0.f, effects);
    }

    @Nonnull
    private static final Color COLOR_HIGHLIGHT_STRONG = new ImmutableColor(1.f, 1.f, 1.f, 0.25f);
    @Nonnull
    private static final Color COLOR_HIGHLIGHT_WEAK = new ImmutableColor(1.f, 1.f, 1.f, 0.05f);

    /**
     * Get the current alpha value.
     *
     * @return the alpha value
     */
    @Override
    public int getAlpha() {
        return getLight().getAlpha();
    }

    /**
     * The current location on the screen this object is displayed yet.
     */
    @Nonnull
    @Contract(pure = true)
    public final DisplayCoordinate getDisplayCoordinate() {
        if (displayCoordinate == null) {
            throw new IllegalStateException("Display coordinate was not yet set.");
        }
        return displayCoordinate;
    }

    /**
     * Get the current light instance that is used by this entity.
     *
     * @return the light this entity uses at the rendering functions
     */
    @Nonnull
    public final Color getLight() {
        return localLight;
    }

    /**
     * Get the scaling value that is applied to the entity.
     *
     * @return the scaling value applied to the entity
     */
    public float getScale() {
        return scale;
    }

    /**
     * Get the current target of the alpha approaching.
     *
     * @return the current alpha target value
     */
    public int getTargetAlpha() {
        return alphaTarget;
    }

    /**
     * Get the Z Order of this entity that marks the position in the display
     * list and selects this way, how other images overlay this entity.
     *
     * @return the layer of this entity
     */
    @Override
    public final int getOrder() {
        return getDisplayCoordinate().getLayer();
    }

    /**
     * Hide the entity from the screen by removing it from the display list.
     */
    @Override
    public void hide() {
        if (shown) {
            World.getMapDisplay().getGameScene().removeElement(this);
            shown = false;
        }
    }

    /**
     * Once this value is set {@code true} the entity can be assumed to be removed. It must not be added to the
     * display again once this was done.
     */
    private boolean removedEntity;

    /**
     * Calling this function marks the entity to be removed from the client for good. Once this function was called
     * its not allowed to do anything anymore with this entity.
     */
    public void markAsRemoved() {
        hide();
        removedEntity = true;
    }

    public boolean isMarkedAsRemoved() {
        return removedEntity;
    }

    /**
     * Check if the entity is visible.
     *
     * @return true in case the entity is visible
     */
    public final boolean isVisible() {
        return (getTargetAlpha() > 0) || (getLight().getAlpha() > 0);
    }

    /**
     * Set the current alpha value of the entity. This causes that the alpha value is changed right away without any
     * fading effect. To get a fading effect use {@link #setAlphaTarget(int)}.
     *
     * @param newAlpha the new alpha value of this entity
     */
    @Override
    public void setAlpha(int newAlpha) {
        if (removedEntity) {
            LOGGER.warn("Changing the alpha value of a removed entity is not allowed.");
            return;
        }
        int usedAlpha = FastMath.clamp(newAlpha, 0, Color.MAX_INT_VALUE);
        if (getLight().getAlpha() != usedAlpha) {
            int oldAlpha = getLight().getAlpha();
            getLight().setAlpha(usedAlpha);
            if (alphaListener != null) {
                alphaListener.alphaChanged(oldAlpha, getLight().getAlpha());
            }
        }
    }

    /**
     * Set the target of a alpha fading effect. At every rendering run of this entity the real alpha value of this
     * entity will move closer to the alpha target. To set the alpha value without a fading animation use
     * {@link #setAlpha(int)}.
     *
     * @param newAlphaTarget the target of the alpha fading
     */
    @Override
    public final void setAlphaTarget(int newAlphaTarget) {
        if (removedEntity) {
            LOGGER.warn("Changing the alpha animation target of a entity is not allowed.");
            return;
        }
        alphaTarget = FastMath.clamp(newAlphaTarget, 0, Color.MAX_INT_VALUE);
    }

    /**
     * Set the base color of this entity. This operation does not create a copy of this reference.
     *
     * @param newBaseColor the new base color of the entity
     */
    public void setBaseColor(@Nullable Color newBaseColor) {
        if (removedEntity) {
            LOGGER.warn("Changing the base color of a entity is not allowed once the entity was removed.");
            return;
        }
        baseColor = newBaseColor;
    }

    /**
     * Set the frame that is currently displayed at the render functions of this entity.
     *
     * @param frame the index of the frame that is displayed
     */
    @Override
    public void setFrame(int frame) {
        if (removedEntity) {
            LOGGER.warn("Changing the frame of a removed entity is not allowed.");
            return;
        }
        if (currentFrame != frame) {
            currentFrame = frame;
        }
    }

    /**
     * Set the current light of this entity. This sets the instance that is set as parameter directly as local light
     * color. So any changes applied to the instance that was transferred will effect the light of this entity.
     *
     * @param light the new light that shall be used by this entity
     */
    public void setLight(@Nonnull Color light) {
        if (removedEntity) {
            LOGGER.warn("Changing the light of a removed entity is not allowed.");
            return;
        }
        float oldAlpha = localLight.getAlphaf();
        localLight = new Color(light);
        localLight.setAlphaf(oldAlpha);
    }

    /**
     * Set the scaling that shall be applied to this entity.
     *
     * @param newScale the new scaling value applied to this entity
     */
    public void setScale(float newScale) {
        if (removedEntity) {
            LOGGER.warn("Changing the scale of a removed entity is not allowed.");
            return;
        }
        if (scale != newScale) {
            scale = newScale;
        }
    }

    /**
     * Set the position of the entity on the display. The display origin is at the origin of the game map.
     *
     * @param coordinate the new location on the screen.
     */
    public void setScreenPos(@Nonnull DisplayCoordinate coordinate) {
        if (removedEntity) {
            LOGGER.warn("Changing the screen position of a removed entity is not allowed.");
            return;
        }

        DisplayCoordinate oldCoordinate = displayCoordinate;
        displayCoordinate = coordinate;

        if (shown && (oldCoordinate != null) && (oldCoordinate.getLayer() != coordinate.getLayer())) {
            updateDisplayPosition();
        }
    }

    @Override
    public boolean isEventProcessed(
            @Nonnull GameContainer container, int delta, @Nonnull SceneEvent event) {

        return false;
    }

    /**
     * Handles clicking on the map for any type of entity.
     * If possible, walks the character to the location at the tile under the mouse
     * Does not walk the player to the base of objects or avatars.
     *
     * @param event the event to be processed
     * @param container the GameContainer; needed to process input
     * @return  {@code true} if the event was processed
     */
    protected boolean processMapClick(@Nonnull ClickOnMapEvent event, @Nonnull GameContainer container){
        if (event.getKey() != Button.Left) {
            return false;
        }
        MapTile mouseTile = World.getMap().getInteractive().getTileOnScreenLoc(container.getEngine().getInput().getMouseX(), container.getEngine().getInput().getMouseY());
        
        if(!mouseTile.isAtPlayerLevel()){
            return false;
        }

        TargetMovementHandler handler = World.getPlayer().getMovementHandler().getTargetMovementHandler();
        boolean blocked = mouseTile.isBlocked();
        handler.walkTo(mouseTile.getLocation(), (blocked ? 1 : 0));
        handler.assumeControl();
        return true;
    }


    protected boolean isMouseInInteractionRect(int mouseX, int mouseY) {
        int mouseXonDisplay = mouseX + Camera.getInstance().getViewportOffsetX();
        int mouseYonDisplay = mouseY + Camera.getInstance().getViewportOffsetY();

        return getInteractionRect().isInside(mouseXonDisplay, mouseYonDisplay);
    }

    protected final boolean isMouseInInteractionRect(@Nonnull Input input) {
        return isMouseInInteractionRect(input.getMouseX(), input.getMouseY());
    }

    /**
     * The logging instance of this class.
     */
    @Nonnull
    private static final Logger LOGGER = LoggerFactory.getLogger(AbstractEntity.class);

    @Override
    public void show() {
        if (removedEntity) {
            LOGGER.warn("Adding a entity to the display list is not allowed after the entity was removed.");
            return;
        }
        if (shown) {
            LOGGER.error("Added entity {} twice.", this);
        } else {
            World.getMapDisplay().getGameScene().addElement(this);
            shown = true;
        }
    }

    /**
     * Update the position of this entity in the display list.
     */
    public void updateDisplayPosition() {
        if (removedEntity) {
            LOGGER.warn("Updating the display position is not allowed once the entity was removed.");
            return;
        }
        if (shown) {
            World.getMapDisplay().getGameScene().updateElementLocation(this);
        } else {
            LOGGER.error("Updated display location for hidden item.");
        }
    }

    /**
     * Check if this entity is currently displayed on the screen.
     *
     * @return {@code true} in case this entity is currently displayed on the screen
     */
    protected boolean isShown() {
        return shown;
    }

    @Override
    public void update(@Nonnull GameContainer container, int delta) {
        if (removedEntity) {
            shown = true;
            hide();
            return;
        }
        if (!isShown()) {
            LOGGER.warn("{} Entity that is not shown received update.", this);
            shown = true;
            hide();
            return;
        }

        Sprite sprite = template.getSprite();
        int offS = template.getShadowOffset();

        DisplayCoordinate dC = getDisplayCoordinate();
        sprite.getDisplayArea(dC.getX(), dC.getY(), scale, 0.f, displayRect);

        int widthNoShadow = displayRect.getWidth() - (int) (offS * scale);

        if (fadingCorridorEffect) {
            currentlyEffectedByFadingCorridor = FadingCorridor.getInstance()
                    .isInCorridor(displayRect.getX(), displayRect.getY(), dC.getLayer(), widthNoShadow,
                                  displayRect.getHeight());

            if (currentlyEffectedByFadingCorridor) {
                setAlphaTarget(FADE_OUT_ALPHA);
            } else {
                setAlphaTarget(255);
            }
        }

        updateAlpha(delta);

        renderLight.setColor(getLocalLight());

        if (renderLight.getAlpha() == 0) {
            return;
        }

        if ((baseColor != null) || (overWriteBaseColor != null)) {
            if (overWriteBaseColor != null) {
                renderLight.multiply(overWriteBaseColor);
            } else {
                renderLight.multiply(baseColor);
            }
        }

        if (!renderLight.equals(lastRenderLight)) {
            lastRenderLight.setColor(renderLight);
        }

        if (getHighlight() > 0) {
            try {
                highlightEffect = container.getEngine().getAssets().getEffectManager().getHighlightEffect(true);
            } catch (EngineException e) {
                LOGGER.warn("Failed to fetch highlight effect.", e);
            }
        } else {
            highlightEffect = null;
        }
    }

    private boolean currentlyEffectedByFadingCorridor;

    @Nullable
    private HighlightEffect highlightEffect;

    @Nonnull
    private final Color tempLight = new Color(Color.WHITE);

    /**
     * Get the light local to this tile.
     *
     * @return the local light of this entity
     */
    @Nonnull
    public Color getLocalLight() {
        Color parentLight = getParentLight();
        if (parentLight == null) {
            return getLight();
        }
        if (parentLight.getAlpha() == 0) {
            return parentLight;
        }
        tempLight.setColor(parentLight);
        tempLight.multiply(getLight());
        return tempLight;
    }

    @Nonnull
    private final Rectangle displayRect = new Rectangle();
    @Nonnull
    private final Rectangle interactionRect = new Rectangle();

    /**
     * Get the current interactive area of the object.
     *
     * @return the interactive area of the object
     */
    @Nonnull
    public final Rectangle getInteractionRect() {
        if (displayRect.isEmpty()) {
            return displayRect;
        }
        int offS = template.getShadowOffset();
        if (offS == 0) {
            return displayRect;
        }

        interactionRect.set(displayRect);
        interactionRect.expand(0, 0, -offS, 0);
        return interactionRect;
    }

    /**
     * Get the current display rectangle.
     *
     * @return the current display rectangle
     */
    @Nonnull
    public final Rectangle getDisplayRect() {
        return displayRect;
    }

    private boolean fadingCorridorEffect;

    public void setFadingCorridorEffectEnabled(boolean value) {
        fadingCorridorEffect = value;
    }

    /**
     * This function checks if the entity is made transparent due the color its
     * drawn with.
     *
     * @return {@code true} in case the graphic is turned transparent due
     * its color
     */
    public boolean isTransparent() {
        return getAlpha() < 255;
    }

    /**
     * Update the alpha value. This function causes the alpha value to approach
     * the target alpha value and notifies in case its needed all listeners.
     *
     * @param delta the time in milliseconds since the last update
     */
    protected final void updateAlpha(int delta) {
        int currentAlpha = getAlpha();
        int targetAlpha = getTargetAlpha();
        if (currentAlpha != targetAlpha) {
            setAlpha(AnimationUtility.translate(currentAlpha, targetAlpha, FADING_SPEED, 0, 255, delta));
        }
    }

    /**
     * Get the parent light of this entity. This is the light value that is supplied by some other object. The value of
     * this color is never altered by this class. The value can be {@code null} to assume the default light.
     *
     * @return the parent light
     */
    @Nullable
    protected Color getParentLight() {
        return null;
    }
}<|MERGE_RESOLUTION|>--- conflicted
+++ resolved
@@ -19,12 +19,8 @@
 import illarion.client.resources.data.AbstractEntityTemplate;
 import illarion.client.world.MapTile;
 import illarion.client.world.World;
-<<<<<<< HEAD
+import illarion.client.world.movement.TargetMovementHandler;
 import illarion.common.types.DisplayCoordinate;
-=======
-import illarion.client.world.movement.TargetMovementHandler;
-import illarion.common.types.Location;
->>>>>>> 9a46eca7
 import illarion.common.types.Rectangle;
 import illarion.common.util.FastMath;
 import org.illarion.engine.EngineException;
@@ -534,7 +530,6 @@
     @Override
     public boolean isEventProcessed(
             @Nonnull GameContainer container, int delta, @Nonnull SceneEvent event) {
-
         return false;
     }
 
@@ -543,23 +538,23 @@
      * If possible, walks the character to the location at the tile under the mouse
      * Does not walk the player to the base of objects or avatars.
      *
-     * @param event the event to be processed
+     * @param event     the event to be processed
      * @param container the GameContainer; needed to process input
-     * @return  {@code true} if the event was processed
-     */
-    protected boolean processMapClick(@Nonnull ClickOnMapEvent event, @Nonnull GameContainer container){
+     * @return {@code true} if the event was processed
+     */
+    protected boolean processMapClick(@Nonnull ClickOnMapEvent event, @Nonnull GameContainer container) {
         if (event.getKey() != Button.Left) {
             return false;
         }
         MapTile mouseTile = World.getMap().getInteractive().getTileOnScreenLoc(container.getEngine().getInput().getMouseX(), container.getEngine().getInput().getMouseY());
-        
-        if(!mouseTile.isAtPlayerLevel()){
+
+        if (!mouseTile.isAtPlayerLevel()) {
             return false;
         }
 
         TargetMovementHandler handler = World.getPlayer().getMovementHandler().getTargetMovementHandler();
         boolean blocked = mouseTile.isBlocked();
-        handler.walkTo(mouseTile.getLocation(), (blocked ? 1 : 0));
+        handler.walkTo(mouseTile.getCoordinates(), (blocked ? 1 : 0));
         handler.assumeControl();
         return true;
     }

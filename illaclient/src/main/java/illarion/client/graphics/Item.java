/*
 * This file is part of the Illarion project.
 *
 * Copyright © 2015 - Illarion e.V.
 *
 * Illarion is free software: you can redistribute it and/or modify
 * it under the terms of the GNU Affero General Public License as published by
 * the Free Software Foundation, either version 3 of the License, or
 * (at your option) any later version.
 *
 * Illarion is distributed in the hope that it will be useful,
 * but WITHOUT ANY WARRANTY; without even the implied warranty of
 * MERCHANTABILITY or FITNESS FOR A PARTICULAR PURPOSE.  See the
 * GNU General Public License for more details.
 */
package illarion.client.graphics;

import illarion.client.IllaClient;
import illarion.client.input.*;
import illarion.client.resources.ItemFactory;
import illarion.client.resources.Resource;
import illarion.client.resources.data.ItemTemplate;
import illarion.client.util.Lang;
import illarion.client.util.LookAtTracker;
import illarion.client.world.MapTile;
import illarion.client.world.World;
import illarion.client.world.interactive.InteractiveMapTile;
import illarion.client.world.movement.MouseTargetMovementHandler;
import illarion.client.world.movement.TargetMovementHandler;
import illarion.client.world.movement.TargetTurnHandler;
import illarion.common.graphics.MapConstants;
import illarion.common.graphics.MapVariance;
import illarion.common.gui.AbstractMultiActionHelper;
import illarion.common.types.ItemCount;
import illarion.common.types.ItemId;
import illarion.common.types.ServerCoordinate;
import org.illarion.engine.GameContainer;
import org.illarion.engine.graphic.Color;
import org.illarion.engine.graphic.Graphics;
import org.illarion.engine.graphic.SceneEvent;
import org.illarion.engine.input.Button;
import org.illarion.engine.input.Input;
import org.illarion.engine.input.Key;
import org.jetbrains.annotations.Contract;

import javax.annotation.Nonnull;
import javax.annotation.Nullable;

/**
 * A item is a object that is on the game map or in the inventory or in any container showcase of the client.
 *
 * @author Martin Karing &lt;nitram@illarion.org&gt;
 * @author Nop
 */
@SuppressWarnings("ClassNamingConvention")
public final class Item extends AbstractEntity<ItemTemplate> implements Resource {
    @Nonnull
    private static final DelayGoToItemHandler delayGoToItem = new DelayGoToItemHandler();
    /**
     * The frame animation object that is used in case the item contains a animation that needs to be played.
     */
    @Nullable
    private final FrameAnimation animation;
    /**
     * The ID of this item.
     */
    @Nonnull
    private final ItemId itemId;
    /**
     * The tile this item is located on.
     */
    @Nonnull
    private final MapTile parentTile;
    /**
     * True in case the object contains variances instead of a frame animation for the different frames of the image. So
     * if this is set to {@code true} all the frames of this image are not handles as a animation, they are used as
     * variances, selected by the location of the item on the map.
     */
    private final boolean variants;
    /**
     * The amount of items that are represented by this item instance. So in case the number is larger then 1 this item
     * represents a stack of items of the same kind.
     */
    @Nullable
    private ItemCount count;
    /**
     * The text tag is the rendered text that shows the count of the item next to it.
     */
    @Nullable
    private TextTag number;
    /**
     * This indicates of the number of the item shall be shown. This number shows how many items are on this stack. Its
     * only useful to show this in case the item actually is a stack, so {@link #count} is greater then 1 and the item
     * is the only one or the one at the top position on one location.
     */
    private boolean showNumber;
    private int showHighlight;
    @Nullable
    private ItemStack parentStack;

    /**
     * The default constructor of a new item.
     *
     * @param template the template used to create the new item
     * @param parentTile the tile this item is located on
     */
    public Item(@Nonnull ItemTemplate template, @Nonnull MapTile parentTile) {
        super(template);

        itemId = new ItemId(template.getId());

        // an animated item
        if ((template.getAnimationSpeed() > 0) && (template.getFrames() > 1)) {
            // start animation right away. All items of this type will share it
            animation = template.getSharedAnimation();
            variants = false;
        } else if (template.getFrames() > 1) {
            // a tile with variants
            variants = true;
            animation = null;
        } else {
            animation = null;
            variants = false;
        }

        this.parentTile = parentTile;

        setFadingCorridorEffectEnabled(template.isEffectedByFadingCorridor());
    }

    /**
     * Create a new item instance for a ID and a specified location. The location is used in case the item has
     * variances. The item is not set on the map tile of the location by default.
     *
     * @param itemID the ID of the item that shall be created
     * @param locColumn the column on the map where the item shall be created
     * @param locRow the row on the map where the item shall be created
     * @param parent the tile this item is located on
     * @return the new item
     */
    @Nonnull
    public static Item create(@Nonnull ItemId itemID, int locColumn, int locRow, @Nonnull MapTile parent) {
        ItemTemplate template = ItemFactory.getInstance().getTemplate(itemID.getValue());
        Item item = new Item(template, parent);
        // Set variant and scaling, this functions check on their own if this is allowed
        item.setVariant(locColumn, locRow);
        item.setScale(locColumn, locRow);
        return item;
    }

    /**
     * Create a new item instance for a ID and a specified location. The location is used in case the item has
     * variances. The item is not set on the map tile of the location by default.
     *
     * @param itemID the ID of the item that shall be created
     * @param loc the location where the item shall be shown
     * @param parent the tile this item is located on
     * @return the new item
     */
    @Nonnull
    public static Item create(@Nonnull ItemId itemID, @Nonnull ServerCoordinate loc, @Nonnull MapTile parent) {
        return create(itemID, loc.getX(), loc.getY(), parent);
    }

    @Override
    @Contract(pure = true)
    public int getHighlight() {
        return showHighlight;
    }

    @Override
    public int getTargetAlpha() {
        Tile tileOfItem = parentTile.getTile();
        int alphaOfTile = (tileOfItem == null) ? Color.MAX_INT_VALUE : tileOfItem.getTargetAlpha();
        return Math.min(super.getTargetAlpha(), alphaOfTile);
    }

    @Override
    public void render(@Nonnull Graphics graphics) {
        if (performRendering()) {
            super.render(graphics);

            if (showNumber && (number != null)) {
                number.render(graphics);
            }

        }
        showHighlight = 0;
    }

    @Override
    public void update(@Nonnull GameContainer container, int delta) {
        super.update(container, delta);

        if (showNumber && (number != null)) {
            number.addToCamera(getDisplayCoordinate().getX(), getDisplayCoordinate().getY());
            number.updateHeightAndWidth();
            number.setOffset((MapConstants.TILE_W / 2) - number.getHeight() - number.getWidth(),
                             -number.getHeight() / 2);
            number.update(container, delta);
        }
    }

    @SuppressWarnings("SimplifiableIfStatement")
    @Override
    public boolean isEventProcessed(@Nonnull GameContainer container, int delta, @Nonnull SceneEvent event) {
        if (getAlpha() == 0) {
            return false;
        }

        if (event instanceof AbstractMouseLocationEvent) {
            AbstractMouseLocationEvent locationEvent = (AbstractMouseLocationEvent) event;
            if (isMouseInInteractionRect(locationEvent.getX(), locationEvent.getY())) {
                if (event instanceof CurrentMouseLocationEvent) {
                    return isEventProcessed((CurrentMouseLocationEvent) event);
                }

                if (event instanceof PointOnMapEvent) {
                    return isEventProcessed((PointOnMapEvent) event);
                }

                // Uses a method from AbstractEntity that walks the player to the point at the mouse
                if (event instanceof ClickOnMapEvent) {
                    return processMapClick((ClickOnMapEvent) event, container);
                }

                if (event instanceof DoubleClickOnMapEvent) {
                    return isEventProcessed((DoubleClickOnMapEvent) event);
                }
            }
            if (event instanceof PrimaryKeyMapDrag) {
                return isEventProcessed((PrimaryKeyMapDrag) event);
            }
        }

        return false;
    }

    @Override
    public void hide() {
        parentStack = null;
        if (animation != null) {
            animation.removeTarget(this);
        }
    }

    @Override
    @Contract("->fail")
    public void show() {
        throw new IllegalStateException("Calling show directly is not permitted for items.");
    }

    @Override
    protected boolean isMouseInInteractionRect(int mouseX, int mouseY) {
        if (super.isMouseInInteractionRect(mouseX, mouseY)) {
            if (isAffectedByFC()) {
                Tile tile = parentTile.getTile();
                return (tile != null) && tile.isMouseInInteractionRect(mouseX, mouseY);
            }
            return true;
        }
        return false;
    }

    @Override
    @Contract(pure = true)
    public boolean isShown() {
        ItemStack localStack = parentStack;
        return (localStack != null) && localStack.isShown();
    }

    @Override
    @Nonnull
    protected Color getParentLight() {
        Tile parentGraphicTile = parentTile.getTile();
        if (parentGraphicTile == null) {
            return Color.BLACK;
        }
        return parentGraphicTile.getLocalLight();
    }

    /**
     * Enable the display of numbers for stacked items.
     *
     * @param newShowNumber {@code true} to show the number at this item
     */
    public void enableNumbers(boolean newShowNumber) {
        showNumber = newShowNumber && getTemplate().getItemInfo().isMovable();
    }

    /**
     * Get the count of the item. A count greater then 1 means that this item represents a item stack with the returned
     * amount of items of the same kind on it.
     *
     * @return the number of items on the stack or 1 in case there is just one item
     */
    @Nullable
    @Contract(pure = true)
    public ItemCount getCount() {
        return count;
    }

    /**
     * Set number of stacked items.
     *
     * @param newCount the number of items on this stack, in case its more then one a text is displayed next to the item
     * that shown how many items are on the stack
     */
    public void setCount(@Nullable ItemCount newCount) {
        count = newCount;

        // write number to text for display
        if (ItemCount.isGreaterOne(count)) {
            number = new TextTag(count.getShortText(Lang.getInstance().getLocale()), Color.YELLOW);
        } else {
            number = null;
        }
    }

    /**
     * Get the ID of this item.
     *
     * @return the ID of this item
     */
    @Nonnull
    public ItemId getItemId() {
        return itemId;
    }

    private boolean isEventProcessed(@Nonnull CurrentMouseLocationEvent event) {
        if (!isMouseInInteractionRect(event.getX(), event.getY())) {
            return false;
        }

        if (!event.isHighlightHandled()) {
            showHighlight = 1;
            if (parentTile.getInteractive().isInUseRange()) {
                showHighlight = 2;
            }
            event.setHighlightHandled(true);
        }
        if (!parentTile.isBlocked()) {
            MouseTargetMovementHandler handler = World.getPlayer().getMovementHandler().getTargetMouseMovementHandler();
            handler.walkTo(parentTile.getCoordinates(), 0);
            return true;
        }
        return false;
    }

    private boolean isEventProcessed(@Nonnull PointOnMapEvent event) {
        if (!isMouseInInteractionRect(event.getX(), event.getY())) {
            return false;
        }

        if (!LookAtTracker.isLookAtObject(this)) {
            LookAtTracker.setLookAtObject(this);
            parentTile.getInteractive().lookAt(this);
        }
        return true;
    }

    /**
     * Processes single-clicks on the map If possible, walks the character to the location at the tile under the mouse
     * Does not walk the player to the base of objects or avatars.
     *
     * @param event the event to be processed
     * @param container the GameContainer; needed to process input
     * @return {@code true} if the event was processed
     */
    boolean processMapClick(@Nonnull ClickOnMapEvent event, @Nonnull GameContainer container) {
        if (event.getKey() != Button.Left) {
            return false;
        }
        Input input = container.getEngine().getInput();
        MapTile mouseTile = World.getMap().getInteractive().getTileOnScreenLoc(input.getMouseX(), input.getMouseY());

        if ((mouseTile == null) || !mouseTile.isAtPlayerLevel()) {
            return false;
        }

        if (input.isAnyKeyDown(Key.LeftAlt, Key.RightAlt)) {
            log.debug("Single alt-click on item at {}", parentTile.getCoordinates());
            TargetTurnHandler handler = World.getPlayer().getMovementHandler().getTargetTurnHandler();
            handler.turnTo(parentTile.getCoordinates());
            handler.assumeControl();
            return true;
        }

        log.debug("Single click on item at {}", mouseTile.getCoordinates());

        delayGoToItem.reset();

        TargetMovementHandler handler = World.getPlayer().getMovementHandler().getTargetMovementHandler();

        boolean mouseTileIsBlocked = mouseTile.isBlocked();
        boolean mouseTileInUseRange = mouseTile.getInteractive().isInUseRange();
        boolean itemClickedIsBlocked = parentTile.isBlocked();
        boolean itemClickedInUseRange = parentTile.getInteractive().isInUseRange();

        if (mouseTileInUseRange && mouseTileIsBlocked) {
            // If it is adjacent and blocked, nowhere to walk
            return true;
        }
        if (itemClickedInUseRange) {
            if (!itemClickedIsBlocked) {
                delayGoToItem.setLocation(parentTile.getCoordinates());
                delayGoToItem.pulse();
            }
        } else {
            handler.walkTo(mouseTile.getCoordinates(), mouseTileIsBlocked ? 1 : 0);
            handler.assumeControl();
        }
        return true;
    }

    private boolean isEventProcessed(@Nonnull DoubleClickOnMapEvent event, @Nonnull GameContainer container) {
        if (event.getKey() != Button.Left) {
            return false;
        }

        if (!parentTile.isAtPlayerLevel()) {
            return false;
        }

        delayGoToItem.reset();

        if (parentTile.getInteractive().isInUseRange()) {
            log.debug("Double click on item at {}, using", parentTile.getCoordinates());
            parentTile.getInteractive().use();
        } else {
            Input input = container.getEngine().getInput();
            if (input.isAnyKeyDown(Key.LeftAlt, Key.RightAlt)) {
                log.debug("Double alt-click on item at {}, turning", parentTile.getCoordinates());
                TargetTurnHandler handler = World.getPlayer().getMovementHandler().getTargetTurnHandler();
                handler.turnTo(parentTile.getCoordinates());
                handler.assumeControl();
            } else {
                log.debug("Double click on item at {}, walking and using", parentTile.getCoordinates());
                InteractiveMapTile interactiveMapTile = parentTile.getInteractive();
                TargetMovementHandler handler = World.getPlayer().getMovementHandler().getTargetMovementHandler();
                handler.walkTo(parentTile.getCoordinates(), 1);
                handler.setTargetReachedAction(interactiveMapTile::use);
                handler.assumeControl();
            }
        }

        return true;
    }

    private boolean isEventProcessed(@Nonnull PrimaryKeyMapDrag event) {
        if (!isMouseInInteractionRect(event.getOldX(), event.getOldY()) || !parentTile.isAtPlayerLevel()) {
            return false;
        }
        return event.startDraggingItemFromTile(parentTile);

    }

<<<<<<< HEAD
=======
    @SuppressWarnings("SimplifiableIfStatement")
    @Override
    public boolean isEventProcessed(@Nonnull GameContainer container, int delta, @Nonnull SceneEvent event) {
        if (getAlpha() == 0) {
            return false;
        }

        if (event instanceof AbstractMouseLocationEvent) {
            AbstractMouseLocationEvent locationEvent = (AbstractMouseLocationEvent) event;
            if (isMouseInInteractionRect(locationEvent.getX(), locationEvent.getY())) {
                if (event instanceof CurrentMouseLocationEvent) {
                    return isEventProcessed((CurrentMouseLocationEvent) event);
                }

                if (event instanceof PointOnMapEvent) {
                    return isEventProcessed((PointOnMapEvent) event);
                }

                // Uses a method from AbstractEntity that walks the player to the point at the mouse
                if (event instanceof ClickOnMapEvent) {
                    return processMapClick((ClickOnMapEvent) event, container);
                }

                if (event instanceof DoubleClickOnMapEvent) {
                    return isEventProcessed((DoubleClickOnMapEvent) event, container);
                }
            }
            if (event instanceof PrimaryKeyMapDrag) {
                return isEventProcessed((PrimaryKeyMapDrag) event);
            }
        }


        return false;
    }

    private static final class DelayGoToItemHandler extends AbstractMultiActionHelper {
        @Nullable
        private ServerCoordinate target;

        DelayGoToItemHandler() {
            super(IllaClient.getCfg().getInteger("doubleClickInterval"), 2);
        }

        void setLocation(@Nullable ServerCoordinate target) {
            this.target = target;
        }

        @Override
        public void executeAction(int count) {
            if ((count == 1) && (target != null)) {
                TargetMovementHandler handler = World.getPlayer().getMovementHandler().getTargetMovementHandler();
                handler.walkTo(target, 0);
                handler.assumeControl();
            }
        }
    }

    @Nonnull
    private static final DelayGoToItemHandler delayGoToItem = new DelayGoToItemHandler();

    @Override
    protected boolean isMouseInInteractionRect(int mouseX, int mouseY) {
        if (super.isMouseInInteractionRect(mouseX, mouseY)) {
            if (isCurrentlyEffectedByFadingCorridor()) {
                Tile tile = parentTile.getTile();
                return (tile != null) && tile.isMouseInInteractionRect(mouseX, mouseY);
            }
            return true;
        }
        return false;
    }

    /**
     * Set number of stacked items.
     *
     * @param newCount the number of items on this stack, in case its more then
     * one a text is displayed next to the item that shown how many
     * items are on the stack
     */
    public void setCount(@Nullable ItemCount newCount) {
        count = newCount;

        // write number to text for display
        if (ItemCount.isGreaterOne(count)) {
            number = new TextTag(count.getShortText(Lang.getInstance().getLocale()), Color.YELLOW);
        } else {
            number = null;
        }
    }

    @Nullable
    private ItemStack parentStack;

>>>>>>> 4bbf1802
    public void show(@Nonnull ItemStack stack) {
        //noinspection AssignmentToCollectionOrArrayFieldFromParameter
        parentStack = stack;
        if (animation != null) {
            animation.addTarget(this, true);
        }
    }

    /**
     * Determine the graphical variant from a coordinate and set the needed frame on this.
     *
     * @param locX the first part of the coordinate
     * @param locY the second part of the coordinate
     */
    private void setVariant(int locX, int locY) {
        if (variants) {
            setFrame(MapVariance.getItemFrameVariance(locX, locY, getTemplate().getFrames()));
        }
    }

    /**
     * Set an individual scale dependent on a location. The new scale value is directly applied to the item.
     *
     * @param locX the first part of the coordinate
     * @param locY the second part of the coordinate
     */
    private void setScale(int locX, int locY) {
        if (getTemplate().getItemInfo().hasVariance()) {
            setScale(MapVariance.getItemScaleVariance(locX, locY, getTemplate().getItemInfo().getVariance()));
        }
    }

    private static final class DelayGoToItemHandler extends AbstractMultiActionHelper {
        @Nullable
        private ServerCoordinate target;

        DelayGoToItemHandler() {
            super(IllaClient.getCfg().getInteger("doubleClickInterval"), 2);
        }

        void setLocation(@Nullable ServerCoordinate target) {
            this.target = target;
        }

        @Override
        public void executeAction(int count) {
            if ((count == 1) && (target != null)) {
                TargetMovementHandler handler = World.getPlayer().getMovementHandler().getTargetMovementHandler();
                handler.walkTo(target, 0);
                handler.assumeControl();
            }
        }
    }
}<|MERGE_RESOLUTION|>--- conflicted
+++ resolved
@@ -455,42 +455,36 @@
 
     }
 
-<<<<<<< HEAD
-=======
-    @SuppressWarnings("SimplifiableIfStatement")
-    @Override
-    public boolean isEventProcessed(@Nonnull GameContainer container, int delta, @Nonnull SceneEvent event) {
-        if (getAlpha() == 0) {
-            return false;
-        }
-
-        if (event instanceof AbstractMouseLocationEvent) {
-            AbstractMouseLocationEvent locationEvent = (AbstractMouseLocationEvent) event;
-            if (isMouseInInteractionRect(locationEvent.getX(), locationEvent.getY())) {
-                if (event instanceof CurrentMouseLocationEvent) {
-                    return isEventProcessed((CurrentMouseLocationEvent) event);
-                }
-
-                if (event instanceof PointOnMapEvent) {
-                    return isEventProcessed((PointOnMapEvent) event);
-                }
-
-                // Uses a method from AbstractEntity that walks the player to the point at the mouse
-                if (event instanceof ClickOnMapEvent) {
-                    return processMapClick((ClickOnMapEvent) event, container);
-                }
-
-                if (event instanceof DoubleClickOnMapEvent) {
-                    return isEventProcessed((DoubleClickOnMapEvent) event, container);
-                }
-            }
-            if (event instanceof PrimaryKeyMapDrag) {
-                return isEventProcessed((PrimaryKeyMapDrag) event);
-            }
-        }
-
-
-        return false;
+    public void show(@Nonnull ItemStack stack) {
+        //noinspection AssignmentToCollectionOrArrayFieldFromParameter
+        parentStack = stack;
+        if (animation != null) {
+            animation.addTarget(this, true);
+        }
+    }
+
+    /**
+     * Determine the graphical variant from a coordinate and set the needed frame on this.
+     *
+     * @param locX the first part of the coordinate
+     * @param locY the second part of the coordinate
+     */
+    private void setVariant(int locX, int locY) {
+        if (variants) {
+            setFrame(MapVariance.getItemFrameVariance(locX, locY, getTemplate().getFrames()));
+        }
+    }
+
+    /**
+     * Set an individual scale dependent on a location. The new scale value is directly applied to the item.
+     *
+     * @param locX the first part of the coordinate
+     * @param locY the second part of the coordinate
+     */
+    private void setScale(int locX, int locY) {
+        if (getTemplate().getItemInfo().hasVariance()) {
+            setScale(MapVariance.getItemScaleVariance(locX, locY, getTemplate().getItemInfo().getVariance()));
+        }
     }
 
     private static final class DelayGoToItemHandler extends AbstractMultiActionHelper {
@@ -514,95 +508,4 @@
             }
         }
     }
-
-    @Nonnull
-    private static final DelayGoToItemHandler delayGoToItem = new DelayGoToItemHandler();
-
-    @Override
-    protected boolean isMouseInInteractionRect(int mouseX, int mouseY) {
-        if (super.isMouseInInteractionRect(mouseX, mouseY)) {
-            if (isCurrentlyEffectedByFadingCorridor()) {
-                Tile tile = parentTile.getTile();
-                return (tile != null) && tile.isMouseInInteractionRect(mouseX, mouseY);
-            }
-            return true;
-        }
-        return false;
-    }
-
-    /**
-     * Set number of stacked items.
-     *
-     * @param newCount the number of items on this stack, in case its more then
-     * one a text is displayed next to the item that shown how many
-     * items are on the stack
-     */
-    public void setCount(@Nullable ItemCount newCount) {
-        count = newCount;
-
-        // write number to text for display
-        if (ItemCount.isGreaterOne(count)) {
-            number = new TextTag(count.getShortText(Lang.getInstance().getLocale()), Color.YELLOW);
-        } else {
-            number = null;
-        }
-    }
-
-    @Nullable
-    private ItemStack parentStack;
-
->>>>>>> 4bbf1802
-    public void show(@Nonnull ItemStack stack) {
-        //noinspection AssignmentToCollectionOrArrayFieldFromParameter
-        parentStack = stack;
-        if (animation != null) {
-            animation.addTarget(this, true);
-        }
-    }
-
-    /**
-     * Determine the graphical variant from a coordinate and set the needed frame on this.
-     *
-     * @param locX the first part of the coordinate
-     * @param locY the second part of the coordinate
-     */
-    private void setVariant(int locX, int locY) {
-        if (variants) {
-            setFrame(MapVariance.getItemFrameVariance(locX, locY, getTemplate().getFrames()));
-        }
-    }
-
-    /**
-     * Set an individual scale dependent on a location. The new scale value is directly applied to the item.
-     *
-     * @param locX the first part of the coordinate
-     * @param locY the second part of the coordinate
-     */
-    private void setScale(int locX, int locY) {
-        if (getTemplate().getItemInfo().hasVariance()) {
-            setScale(MapVariance.getItemScaleVariance(locX, locY, getTemplate().getItemInfo().getVariance()));
-        }
-    }
-
-    private static final class DelayGoToItemHandler extends AbstractMultiActionHelper {
-        @Nullable
-        private ServerCoordinate target;
-
-        DelayGoToItemHandler() {
-            super(IllaClient.getCfg().getInteger("doubleClickInterval"), 2);
-        }
-
-        void setLocation(@Nullable ServerCoordinate target) {
-            this.target = target;
-        }
-
-        @Override
-        public void executeAction(int count) {
-            if ((count == 1) && (target != null)) {
-                TargetMovementHandler handler = World.getPlayer().getMovementHandler().getTargetMovementHandler();
-                handler.walkTo(target, 0);
-                handler.assumeControl();
-            }
-        }
-    }
 }
--- conflicted
+++ resolved
@@ -455,7 +455,6 @@
 
     }
 
-<<<<<<< HEAD
     @SuppressWarnings("SimplifiableIfStatement")
     @Override
     public boolean isEventProcessed(@Nonnull GameContainer container, int delta, @Nonnull SceneEvent event) {
@@ -550,8 +549,6 @@
     @Nullable
     private ItemStack parentStack;
 
-=======
->>>>>>> 1d0007ad
     public void show(@Nonnull ItemStack stack) {
         //noinspection AssignmentToCollectionOrArrayFieldFromParameter
         parentStack = stack;

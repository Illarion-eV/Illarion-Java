--- conflicted
+++ resolved
@@ -122,14 +122,7 @@
 
     @Override
     public void onEvent(@Nonnull String topic, @Nonnull ButtonClickedEvent data) {
-<<<<<<< HEAD
-        //if (tryToReconnect) {
-        //    //IllaClient.returnToLogin();
-        //}
-        IllaClient.returnToLogin();
-=======
         popup.hide();
         IllaClient.returnToLogin(null);
->>>>>>> 9964077b
     }
 }
/*
 * This file is part of the Illarion project.
 *
 * Copyright © 2015 - Illarion e.V.
 *
 * Illarion is free software: you can redistribute it and/or modify
 * it under the terms of the GNU Affero General Public License as published by
 * the Free Software Foundation, either version 3 of the License, or
 * (at your option) any later version.
 *
 * Illarion is distributed in the hope that it will be useful,
 * but WITHOUT ANY WARRANTY; without even the implied warranty of
 * MERCHANTABILITY or FITNESS FOR A PARTICULAR PURPOSE.  See the
 * GNU General Public License for more details.
 */
package illarion.client.world;

import illarion.client.Login;
import illarion.client.gui.DialogType;
import illarion.client.net.client.RequestAppearanceCmd;
import illarion.client.util.ChatLog;
import illarion.client.world.items.*;
import illarion.client.world.movement.Movement;
import illarion.common.graphics.Layer;
import illarion.common.types.CharacterId;
import illarion.common.types.ServerCoordinate;
import illarion.common.util.DirectoryManager;
import illarion.common.util.DirectoryManager.Directory;
import illarion.common.util.FastMath;
import org.illarion.engine.Engine;
import org.jetbrains.annotations.Contract;
import org.slf4j.Logger;
import org.slf4j.LoggerFactory;

import javax.annotation.Nonnull;
import javax.annotation.Nullable;
import javax.annotation.concurrent.GuardedBy;
import javax.annotation.concurrent.ThreadSafe;
import java.io.IOException;
import java.nio.file.Files;
import java.nio.file.Path;
import java.util.*;
import java.util.concurrent.locks.ReadWriteLock;
import java.util.concurrent.locks.ReentrantReadWriteLock;

/**
 * Main Class for the player controlled character.
 *
 * @author Martin Karing &lt;nitram@illarion.org&gt;
 * @author Nop
 */
@ThreadSafe
public final class Player {
    /**
     * Maximal value for the volume of the sound.
     */
    public static final float MAX_CLIENT_VOL = 100.f;
    /**
     * The key in the configuration for the sound on/off flag.
     */
    @Nonnull
    private static final String CFG_SOUND_ON = "soundOn"; //$NON-NLS-1$

    /**
     * The key in the configuration for the sound volume value.
     */
    @Nonnull
    private static final String CFG_SOUND_VOL = "soundVolume"; //$NON-NLS-1$

    /**
     * Average value for the perception attribute.
     */
    private static final int PERCEPTION_AVERAGE = 8;

    /**
     * Share of one perception point on the coverage of a tile.
     */
    private static final int PERCEPTION_COVER_SHARE = 4;

    /**
     * The instance of the logger used by this class.
     */
    @Nonnull
    private static final Logger LOGGER = LoggerFactory.getLogger(Player.class);

    /**
     * The graphical representation of the character.
     */
    @Nonnull
    private final Char character;

    /**
     * The inventory of the player.
     */
    @Nonnull
    private final Inventory inventory;

    /**
     * The current location of the server map for the player.
     */
    @Nullable
    private ServerCoordinate playerLocation;

    /**
     * The player movement handler that takes care that the player character is walking around.
     */
    @Nonnull
    private final Movement movementHandler;

    /**
     * The path to the folder of character specific stuff, like the map or the names table.
     */
    @Nonnull
    private final Path path;

    /**
     * The character ID of the player.
     */
    @Nullable
    private CharacterId playerId;

    /**
     * This flag is changed to {@code true} once the location of the player was set once.
     */
    private boolean validLocation;

    /**
     * The instance of the combat handler that maintains the attack targets of this player.
     */
    @Nonnull
    private final CombatHandler combatHandler;

    /**
     * This map contains the containers that are known for the player.
     */
    @Nonnull
    @GuardedBy("containerLock")
<<<<<<< HEAD
    private final TIntObjectHashMap<ItemContainer> containers;

=======
    private final Map<Integer, ItemContainer> containers;
>>>>>>> 9964077b
    /**
     * This lock is used to synchronize the access on the containers.
     */
    @Nonnull
    private final ReadWriteLock containerLock;

    /**
     * The merchant dialog that is currently open.
     */
    @Nullable
    private MerchantList merchantDialog;

    /**
     * The chat log instance that takes care for logging the text that is spoken in the game.
     */
    @Nonnull
    private final ChatLog chatLog;

    @Nonnull
    private final CarryLoad carryLoad;

    /**
     * Constructor for the player that receives the character name from the login data automatically.
     */
    public Player(@Nonnull Engine engine) {
        this(engine, Login.getInstance().getLoginCharacter());
    }

    /**
     * Default constructor for the player.
     *
     * @param charName the character name of the player playing this game
     */
    public Player(@Nonnull Engine engine, @Nonnull String charName) {
        Path userDir = DirectoryManager.getInstance().getDirectory(Directory.User);
        path = userDir.resolve(charName);
        chatLog = new ChatLog(path);
        carryLoad = new CarryLoad();

        character = new Char();
        validLocation = false;

        try {
            if (Files.notExists(path)) {
                Files.createDirectory(path);
            }
        } catch (IOException e) {
            throw new IllegalStateException("Failed to create directory for user data.", e);
        }

        character.setName(charName);

        combatHandler = new CombatHandler();
        movementHandler = new Movement(this, engine.getInput(), World.getMapDisplay());
        inventory = new Inventory();
        containers = new HashMap<>();
        containerLock = new ReentrantReadWriteLock();
    }

    /**
     * Remove a container that is assigned to a specified key. This also removes the container from the GUI.
     *
     * @param id the key of the parameter to remove
     */
    public void removeContainer(int id) {
        synchronized (containers) {
            if (containers.containsKey(id)) {
                containers.remove(id);
            }
        }
        World.getGameGui().getContainerGui().closeContainer(id);
    }

    public void closeDialog(int dialogId, @Nonnull Collection<DialogType> dialogTypes) {
        if ((merchantDialog != null) && dialogTypes.contains(DialogType.Merchant)) {
            if (dialogId == merchantDialog.getId()) {
                MerchantList oldList = merchantDialog;
                merchantDialog = null;
                oldList.closeDialog();
                if (World.getGameGui().isReady()) {
                    World.getGameGui().getInventoryGui().updateMerchantOverlay();
                    World.getGameGui().getContainerGui().updateMerchantOverlay();
                }
            }
        }

        if (World.getGameGui().isReady()) {
            World.getGameGui().getDialogGui().closeDialog(dialogId, dialogTypes);
        }
    }

    public void openMerchantDialog(int dialogId, @Nonnull String title, @Nonnull Collection<MerchantItem> items) {
        MerchantList list = new MerchantList(dialogId);
        items.forEach(list::addItem);

        MerchantList oldList = merchantDialog;
        merchantDialog = list;

        if (oldList != null) {
            closeDialog(oldList.getId(), EnumSet.of(DialogType.Merchant));
        }

        if (World.getGameGui().isReady()) {
            World.getGameGui().getDialogMerchantGui().showMerchantDialog(dialogId, title, items);
            World.getGameGui().getContainerGui().updateMerchantOverlay();
            World.getGameGui().getInventoryGui().updateMerchantOverlay();
        }
    }

    @Nonnull
    public ItemContainer getOrCreateContainer(int id, @Nonnull String title, @Nonnull String description,
                                              int slotCount) {
        if (hasContainer(id)) {
            ItemContainer container = getContainer(id);
            if (container == null) {
                throw new IllegalStateException(
                        "Has container with ID but can't receive it. Internal state corrupted.");
            }
            if (container.getSlotCount() == slotCount) {
                return container;
            } else {
                LOGGER.error("Received container event for existing container but without fitting slot count!");
                removeContainer(id);

            }
        }
        return createNewContainer(id, title, description, slotCount);
    }

    /**
     * Check if there is currently a container with the specified ID open.
     *
     * @param id the ID of the container
     * @return {@code true} in case this container exists
     */
    public boolean hasContainer(int id) {
        containerLock.readLock().lock();
        try {
            return containers.containsKey(id);
        } finally {
            containerLock.readLock().unlock();
        }
    }

    /**
     * Get the container that is assigned to the ID. This either creates a new container or opens and existing one.
     *
     * @param id the ID of the container
     * @return the container assigned to this ID or a newly created container
     */
    @Nullable
    public ItemContainer getContainer(int id) {
        containerLock.readLock().lock();
        try {
            return containers.get(id);
        } finally {
            containerLock.readLock().unlock();
        }
    }

    /**
     * Create a new item container instance.
     *
     * @param id the ID of the container
     * @param slotCount the amount of slots the new container is supposed to have
     * @return the new item container
     * @throws IllegalArgumentException in case there is already a container with the same ID
     */
    @Nonnull
    public ItemContainer createNewContainer(int id, @Nonnull String title, @Nonnull String description, int slotCount) {
        containerLock.writeLock().lock();
        try {
            if (containers.containsKey(id)) {
                throw new IllegalArgumentException("Can't create item container that already exists.");
            }
            ItemContainer newContainer = new ItemContainer(id, title, description, slotCount);
            containers.put(id, newContainer);
            return newContainer;
        } finally {
            containerLock.writeLock().unlock();
        }
    }

    /**
     * Get the graphical representation of the players character.
     *
     * @return The character of the player
     */
    @Nonnull
    @Contract(pure = true)
    public Char getCharacter() {
        return character;
    }

    /**
     * Get the chat log that is active for this player.
     *
     * @return the chat log of this player
     */
    @Nonnull
    @Contract(pure = true)
    public ChatLog getChatLog() {
        return chatLog;
    }

    /**
     * Get the instance of the combat handler.
     *
     * @return the combat handler of this player
     */
    @Nonnull
    @Contract(pure = true)
    public CombatHandler getCombatHandler() {
        return combatHandler;
    }

    /**
     * Get the inventory of the player.
     *
     * @return the player inventory
     */
    @Nonnull
    @Contract(pure = true)
    public Inventory getInventory() {
        return inventory;
    }

    /**
     * Get the current location of the character.
     *
     * @return The current location of the character
     */
    @Nonnull
    @Contract(pure = true)
    public ServerCoordinate getLocation() {
        if (playerLocation == null) {
            throw new IllegalStateException("The location of the player is not yet set.");
        }
        return playerLocation;
    }

    /**
     * Get the movement handler of the player character that allows controls the movement of the player.
     *
     * @return the movement handler
     */
    @Nonnull
    @Contract(pure = true)
    public Movement getMovementHandler() {
        return movementHandler;
    }

    /**
     * Get the path to the player directory.
     *
     * @return The path to the player directory
     */
    @Nonnull
    @Contract(pure = true)
    public Path getPath() {
        return path;
    }

    /**
     * Get the merchant list.
     *
     * @return the merchant list
     */
    @Nullable
    @Contract(pure = true)
    public MerchantList getMerchantList() {
        return merchantDialog;
    }

    /**
     * Get the current ID of the players character.
     *
     * @return The ID of the player character
     */
    @Nullable
    @Contract(pure = true)
    public CharacterId getPlayerId() {
        return playerId;
    }

    /**
     * Check if a location is at the same level as the player.
     *
     * @param checkLoc The location that shall be checked
     * @return true if the location is at the same level as the player
     */
    @Contract(pure = true)
    boolean isBaseLevel(@Nonnull ServerCoordinate checkLoc) {
        return (playerLocation != null) && (playerLocation.getZ() == checkLoc.getZ());
    }

    /**
     * Check how good the player character is able to see the target character.
     *
     * @param chara The character that is checked
     * @return the visibility of the character in percent
     */
    @Contract(pure = true)
    public float canSee(@Nonnull Char chara) {
        if (isPlayer(chara.getCharId())) {
            return Char.VISIBILITY_MAX;
        }
        MapTile tile = World.getMap().getMapAt(chara.getVisibleLocation());
        if ((tile == null) || tile.isHidden()) {
            return 0;
        }
        return Char.VISIBILITY_MAX;
    }

    /**
     * Check if a ID is the ID of the player.
     *
     * @param checkId the ID to be checked
     * @return true if it is the player, false if not
     */
    @Contract(value = "null -> false", pure = true)
    public boolean isPlayer(@Nullable CharacterId checkId) {
        return (playerId != null) && playerId.equals(checkId);
    }

    /**
     * Check if the player is setup and ready.
     * <p />
     * As long as this returns {@code false}, the player did not receive it's ID yet.
     *
     * @return {@code true} in case the player is properly set up.
     */
    @Contract(pure = true)
    public boolean isPlayerIdSet() {
        return playerId != null;
    }


    /**
     * Check if the location of the character is set.
     *
     * @return {@code true} in case the location is set.
     */
    @Contract(pure = true)
    public boolean isLocationSet() {
        return playerLocation != null;
    }

    /**
     * Get the map level the player character is currently standing on.
     *
     * @return The level the player character is currently standing on
     */
    @Contract(pure = true)
    public int getBaseLevel() {
        return playerLocation == null ? 0 : playerLocation.getZ();
    }

    /**
     * Check if there is currently a merchant list active.
     *
     * @return {@code true} in case a merchant list is active
     */
    @Contract(pure = true)
    public boolean hasMerchantList() {
        return merchantDialog != null;
    }

    @Contract(pure = true)
    public boolean hasValidLocation() {
        return validLocation;
    }

    /**
     * Check of a position in server coordinates is on the screen of the player.
     *
     * @param testLoc The location that shall be checked.
     * @param tolerance an additional tolerance added to the default clipping distance
     * @return true if the position is within the clipping distance and the tolerance
     */
    @Contract(pure = true)
    public boolean isOnScreen(@Nonnull ServerCoordinate testLoc, int tolerance) {
        if (playerLocation == null) {
            throw new IllegalStateException("The player location is not yet set.");
        }
        if (Math.abs(testLoc.getZ() - playerLocation.getZ()) > 2) {
            return false;
        }
        int width = MapDimensions.getInstance().getStripesWidth() >> 1;
        int height = MapDimensions.getInstance().getStripesHeight() >> 1;
        int limit = (Math.max(width, height) + tolerance) - 2;

        return (Math.abs(playerLocation.getX() - testLoc.getX()) +
                Math.abs(playerLocation.getY() - testLoc.getY())) < limit;
    }

    /**
     * Change the location of the character. This will instantly change the position on the map where the client is
     * shown. Calling this function is a result of any warp requested by the server. Calling this function will
     * subsequently cause all other components of the client to be updated according to the new location.
     *
     * @param newLoc new location of the character on the map
     */
    public void setLocation(@Nonnull ServerCoordinate newLoc) {
        validLocation = true;
        if (Objects.equals(playerLocation, newLoc)) {
            return;
        }

        boolean isLongRange = false;
        if (playerLocation == null) {
            isLongRange = true;
        } else {
            if (playerLocation.getDistance(newLoc) > 10) {
                isLongRange = true;
            }
            if (FastMath.abs(playerLocation.getZ() - newLoc.getZ()) > 3) {
                isLongRange = true;
            }
        }

        if (isLongRange) {
            World.getMapDisplay().setActive(false);
            World.getMap().clear();
        }

        // set logical location
        updateLocation(newLoc);
        character.setLocation(newLoc);
        character.stopAnimation();
        character.resetAnimation(true);
        World.getPlayer().getCombatHandler().standDown();
        World.getMapDisplay().setLocation(newLoc.toDisplayCoordinate(Layer.Chars));

        if (isLongRange) {
            World.getPeople().clear();
        } else {
            World.getMap().checkInside();
            World.getPeople().clipCharacters();
        }
    }

    /**
     * Update the location that is bound to this player. This does not have any side effects but the location of the
     * player and the sound listener changed.
     *
     * @param newLoc the new location of the player
     */
    public void updateLocation(@Nonnull ServerCoordinate newLoc) {
        if (Objects.equals(playerLocation, newLoc)) {
            return;
        }

        LOGGER.debug("Setting player location to: {}", newLoc);

        playerLocation = newLoc;
        World.getMusicBox().updatePlayerLocation();
        World.getMap().getMiniMap().setPlayerLocation(newLoc);
        World.getMap().updateAllTiles();
        World.getMap().checkInside();
    }

    /**
     * Set the ID of the players character. This also causes a introducing of the player character to the rest of the
     * client, so the Chat box for example is able to show the name of the character without additional affords.
     *
     * @param newPlayerId the new ID of the player
     */
    public void setPlayerId(@Nonnull CharacterId newPlayerId) {
        playerId = newPlayerId;
        character.setCharId(playerId);

        World.getNet().sendCommand(new RequestAppearanceCmd(newPlayerId));
    }

    /**
     * Then this instance of player is removed its content needs to removed correctly as well.
     */
    public void shutdown() {
        character.markAsRemoved();
        movementHandler.shutdown();
    }

    @Nonnull
    public CarryLoad getCarryLoad() {
        return carryLoad;
    }
}<|MERGE_RESOLUTION|>--- conflicted
+++ resolved
@@ -135,12 +135,7 @@
      */
     @Nonnull
     @GuardedBy("containerLock")
-<<<<<<< HEAD
-    private final TIntObjectHashMap<ItemContainer> containers;
-
-=======
     private final Map<Integer, ItemContainer> containers;
->>>>>>> 9964077b
     /**
      * This lock is used to synchronize the access on the containers.
      */

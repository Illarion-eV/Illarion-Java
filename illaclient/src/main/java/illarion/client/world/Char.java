--- conflicted
+++ resolved
@@ -1175,9 +1175,6 @@
     }
 
     public boolean isAnimationAvailable(int animation) {
-<<<<<<< HEAD
-        return (avatar != null) && avatar.getTemplate().getAvatarInfo().isAnimationAvailable(animation);
-=======
         try {
             return (avatar != null) && avatar.getTemplate().getAvatarInfo().isAnimationAvailable(animation);
         }
@@ -1185,7 +1182,6 @@
             log.warn("Tried to perform illegal animation #{} on character {}", animation, getCharId());
             return false;
         }
->>>>>>> 9964077b
     }
 
     /**

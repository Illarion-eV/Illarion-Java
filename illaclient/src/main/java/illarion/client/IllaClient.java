--- conflicted
+++ resolved
@@ -492,10 +492,6 @@
         return INSTANCE;
     }
 
-<<<<<<< HEAD
-    public static void returnToLogin() {
-        LOGGER.info("Returning to login initiated");
-=======
     public static void performLogout() {
         LOGGER.info("Logout requested.");
         getInstance().quitGame();
@@ -509,7 +505,6 @@
             LOGGER.info("Returning to login initiated. Reason: {}", message);
         }
 
->>>>>>> 9964077b
         INSTANCE.game.enterState(Game.STATE_LOGIN);
     }
 

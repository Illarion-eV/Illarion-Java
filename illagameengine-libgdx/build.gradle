/*
 * This file is part of the Illarion project.
 *
 * Copyright © 2015 - Illarion e.V.
 *
 * Illarion is free software: you can redistribute it and/or modify
 * it under the terms of the GNU Affero General Public License as published by
 * the Free Software Foundation, either version 3 of the License, or
 * (at your option) any later version.
 *
 * Illarion is distributed in the hope that it will be useful,
 * but WITHOUT ANY WARRANTY; without even the implied warranty of
 * MERCHANTABILITY or FITNESS FOR A PARTICULAR PURPOSE.  See the
 * GNU General Public License for more details.
 */
apply plugin: 'java'
apply plugin: 'maven-publish'

archivesBaseName = 'illarion_engine_libgdx'
dependencies {
    compile project(':engine')
<<<<<<< HEAD
    compile group: 'com.badlogicgames.gdx', name: 'gdx', version: '1.6.2'
    compile group: 'com.badlogicgames.gdx', name: 'gdx-backend-lwjgl', version: '1.6.2'
    runtime group: 'com.badlogicgames.gdx', name: 'gdx-platform', version: '1.6.2', classifier: 'natives-desktop'
=======
    compile group: 'com.badlogicgames.gdx', name: 'gdx', version: '1.9.10'
    compile group: 'com.badlogicgames.gdx', name: 'gdx-backend-lwjgl', version: '1.9.10'
    runtime group: 'com.badlogicgames.gdx', name: 'gdx-platform', version: '1.9.10', classifier: 'natives-desktop'
>>>>>>> 9964077b
}

jar {
    dependsOn { gitVersion }
    manifest {
        attributes          \
                 'Permissions': 'all-permissions',         \
                 'Codebase': 'illarion.org',         \
                 'Trusted-Library': true,         \
                 'Built-Date': new Date().format('yyyy-MM-dd HH:mm:ssZ'),         \
                 'Built-By': System.getProperty('user.name'),          \
                 'Built-JDK': System.getProperty('java.version'),          \
                 'Implementation-Title': 'Illarion Game Engine - libGDX Backend',          \
                 'Implementation-Vendor': 'Illarion e.V.',         \
                 'Implementation-Version': project.ext.fullVersion
    }
}

task sourceJar(type: Jar) {
    from sourceSets.main.allJava
}

publishing {
    publications {
        mavenJava(MavenPublication) {
            from components.java

            artifact sourceJar {
                classifier "sources"
            }
        }
    }
    repositories {
        maven {
            url project.ext.mavenRepo
        }
    }
}<|MERGE_RESOLUTION|>--- conflicted
+++ resolved
@@ -19,15 +19,9 @@
 archivesBaseName = 'illarion_engine_libgdx'
 dependencies {
     compile project(':engine')
-<<<<<<< HEAD
-    compile group: 'com.badlogicgames.gdx', name: 'gdx', version: '1.6.2'
-    compile group: 'com.badlogicgames.gdx', name: 'gdx-backend-lwjgl', version: '1.6.2'
-    runtime group: 'com.badlogicgames.gdx', name: 'gdx-platform', version: '1.6.2', classifier: 'natives-desktop'
-=======
     compile group: 'com.badlogicgames.gdx', name: 'gdx', version: '1.9.10'
     compile group: 'com.badlogicgames.gdx', name: 'gdx-backend-lwjgl', version: '1.9.10'
     runtime group: 'com.badlogicgames.gdx', name: 'gdx-platform', version: '1.9.10', classifier: 'natives-desktop'
->>>>>>> 9964077b
 }
 
 jar {

/*
 * This file is part of the Illarion project.
 *
 * Copyright © 2015 - Illarion e.V.
 *
 * Illarion is free software: you can redistribute it and/or modify
 * it under the terms of the GNU Affero General Public License as published by
 * the Free Software Foundation, either version 3 of the License, or
 * (at your option) any later version.
 *
 * Illarion is distributed in the hope that it will be useful,
 * but WITHOUT ANY WARRANTY; without even the implied warranty of
 * MERCHANTABILITY or FITNESS FOR A PARTICULAR PURPOSE.  See the
 * GNU General Public License for more details.
 */
apply plugin: 'java'
apply plugin: 'maven-publish'

archivesBaseName = 'illarion_engine_libgdx'
dependencies {
    compile project(':engine')
<<<<<<< HEAD
    compile group: 'com.badlogicgames.gdx', name: 'gdx', version: '1.9.10'
    compile group: 'com.badlogicgames.gdx', name: 'gdx-backend-lwjgl', version: '1.9.10'
    runtime group: 'com.badlogicgames.gdx', name: 'gdx-platform', version: '1.9.10', classifier: 'natives-desktop'
=======
    compile group: 'com.badlogicgames.gdx', name: 'gdx', version: '1.7.0'
    compile group: 'com.badlogicgames.gdx', name: 'gdx-backend-lwjgl', version: '1.7.0'
    runtime group: 'com.badlogicgames.gdx', name: 'gdx-platform', version: '1.7.0', classifier: 'natives-desktop'
>>>>>>> 012d8f53
}

jar {
    dependsOn { gitVersion }
    manifest {
        attributes          \
                 'Permissions': 'all-permissions',         \
                 'Codebase': 'illarion.org',         \
                 'Trusted-Library': true,         \
                 'Built-Date': new Date().format('yyyy-MM-dd HH:mm:ssZ'),         \
                 'Built-By': System.getProperty('user.name'),          \
                 'Built-JDK': System.getProperty('java.version'),          \
                 'Implementation-Title': 'Illarion Game Engine - libGDX Backend',          \
                 'Implementation-Vendor': 'Illarion e.V.',         \
                 'Implementation-Version': project.ext.fullVersion
    }
}

task sourceJar(type: Jar) {
    from sourceSets.main.allJava
}

publishing {
    publications {
        mavenJava(MavenPublication) {
            from components.java

            artifact sourceJar {
                classifier "sources"
            }
        }
    }
    repositories {
        maven {
            url project.ext.mavenRepo
        }
    }
}<|MERGE_RESOLUTION|>--- conflicted
+++ resolved
@@ -19,15 +19,9 @@
 archivesBaseName = 'illarion_engine_libgdx'
 dependencies {
     compile project(':engine')
-<<<<<<< HEAD
     compile group: 'com.badlogicgames.gdx', name: 'gdx', version: '1.9.10'
     compile group: 'com.badlogicgames.gdx', name: 'gdx-backend-lwjgl', version: '1.9.10'
     runtime group: 'com.badlogicgames.gdx', name: 'gdx-platform', version: '1.9.10', classifier: 'natives-desktop'
-=======
-    compile group: 'com.badlogicgames.gdx', name: 'gdx', version: '1.7.0'
-    compile group: 'com.badlogicgames.gdx', name: 'gdx-backend-lwjgl', version: '1.7.0'
-    runtime group: 'com.badlogicgames.gdx', name: 'gdx-platform', version: '1.7.0', classifier: 'natives-desktop'
->>>>>>> 012d8f53
 }
 
 jar {

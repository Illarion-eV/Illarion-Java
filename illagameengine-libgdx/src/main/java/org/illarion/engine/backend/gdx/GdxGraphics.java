/*
 * This file is part of the Illarion project.
 *
 * Copyright © 2016 - Illarion e.V.
 *
 * Illarion is free software: you can redistribute it and/or modify
 * it under the terms of the GNU Affero General Public License as published by
 * the Free Software Foundation, either version 3 of the License, or
 * (at your option) any later version.
 *
 * Illarion is distributed in the hope that it will be useful,
 * but WITHOUT ANY WARRANTY; without even the implied warranty of
 * MERCHANTABILITY or FITNESS FOR A PARTICULAR PURPOSE.  See the
 * GNU General Public License for more details.
 */
package org.illarion.engine.backend.gdx;

import com.badlogic.gdx.graphics.Cursor.SystemCursor;
import com.badlogic.gdx.graphics.GL20;
import com.badlogic.gdx.graphics.OrthographicCamera;
import com.badlogic.gdx.graphics.g2d.BitmapFont;
import com.badlogic.gdx.graphics.g2d.GlyphLayout;
import com.badlogic.gdx.graphics.g2d.SpriteBatch;
import com.badlogic.gdx.graphics.g2d.TextureRegion;
import com.badlogic.gdx.graphics.glutils.ShapeRenderer;
import com.badlogic.gdx.graphics.glutils.ShapeRenderer.ShapeType;
import com.badlogic.gdx.scenes.scene2d.utils.ScissorStack;
import com.badlogic.gdx.utils.Pools;
import illarion.common.types.Rectangle;
import org.illarion.engine.graphic.*;
import org.illarion.engine.graphic.effects.TextureEffect;

import javax.annotation.Nonnull;
import javax.annotation.Nullable;

/**
 * This is the graphics engine implementation that uses libGDX.
 *
 * @author Martin Karing &lt;nitram@illarion.org&gt;
 */
class GdxGraphics implements Graphics {
    /**
     * The libGDX graphics instance that is used to display the graphics.
     */
    @Nonnull
    private final com.badlogic.gdx.Graphics gdxGraphics;

    /**
     * The sprite batch used to perform the batch rendering.
     */
    @Nonnull
    private final SpriteBatch spriteBatch;

    /**
     * This is a temporary color that is used only to transfer data to the libGDX functions.
     */
    @Nonnull
    private final com.badlogic.gdx.graphics.Color tempColor1;

    /**
     * This is a temporary color that is used only to transfer data to the libGDX functions.
     */
    @Nonnull
    private final com.badlogic.gdx.graphics.Color tempColor2;

    /**
     * This is a temporary color that is used only to transfer data to the libGDX functions.
     */
    @Nonnull
    private final com.badlogic.gdx.graphics.Color tempColor3;

    /**
     * This is a temporary color that is used only to transfer data to the libGDX functions.
     */
    @Nonnull
    private final com.badlogic.gdx.graphics.Color tempColor4;

    /**
     * The shape renderer used to draw primitive shapes.
     */
    @Nonnull
    private final ShapeRenderer shapeRenderer;

    /**
     * This is a temporary texture region instance that is used for some calculations.
     */
    @Nonnull
    private final TextureRegion tempRegion;

    /**
     * A temporary rectangle used for some calculations.
     */
    @Nonnull
    private final Rectangle tempEngineRectangle;

    /**
     * The camera that views the scene.
     */
    @Nonnull
    private final OrthographicCamera camera;

    /**
     * The blank background texture used to render rectangles.
     */
    @Nullable
    private Texture blankBackground;

    /**
     * The engine implementation used for the rendering.
     */
    @Nonnull
    private final GdxEngine engine;

    /**
     * This flag is set {@code true} in case the sprite batch rendering is currently activated.
     */
    private boolean spriteBatchActive;

    /**
     * The blending mode that was applied last.
     */
    @Nullable
    private BlendingMode lastBlendingMode;

    /**
     * This is set {@code true} in case the clipping is activated.
     */
    private boolean activeClipping;

    /**
     * Create a new instance of the graphics engine that is using libGDX to render.
     *
     * @param gdxGraphics the libGDX graphics instance that is used
     */
    GdxGraphics(@Nonnull GdxEngine engine, @Nonnull com.badlogic.gdx.Graphics gdxGraphics) {
        this.gdxGraphics = gdxGraphics;
        this.engine = engine;
        shapeRenderer = new ShapeRenderer();
        spriteBatch = new SpriteBatch();
        tempColor1 = new com.badlogic.gdx.graphics.Color();
        tempColor2 = new com.badlogic.gdx.graphics.Color();
        tempColor3 = new com.badlogic.gdx.graphics.Color();
        tempColor4 = new com.badlogic.gdx.graphics.Color();
        tempRegion = new TextureRegion();
        tempEngineRectangle = new Rectangle();

        camera = new OrthographicCamera();
        camera.zoom = 1.f;
        camera.setToOrtho(true);
    }

    @Nonnull
    SpriteBatch getSpriteBatch() {
        return spriteBatch;
    }

<<<<<<< HEAD
=======
    void setCursor(@Nullable GdxCursor cursor) {
        if (cursor == null) {
            gdxGraphics.setSystemCursor(SystemCursor.Arrow);
        } else {
            gdxGraphics.setCursor(cursor.getGdxCursor());
        }
    }

>>>>>>> 9964077b
    /**
     * This function needs to be called before all rendering operations of a frame. It will setup the render system.
     */
    void beginFrame() {
        camera.setToOrtho(true, gdxGraphics.getWidth(), gdxGraphics.getHeight());
        resetOffset();
        clear();

        lastBlendingMode = null;
        setBlendingMode(BlendingMode.AlphaBlend);

        if (blankBackground == null) {
            blankBackground = engine.getAssets().getTextureManager().getTexture("gui/", "blank.png");
        }
    }

    private void activateSpriteBatch() {
        if (spriteBatchActive) {
            return;
        }

        if (shapeRenderer.getCurrentType() != null) {
            shapeRenderer.end();
        }
        spriteBatch.begin();
        spriteBatchActive = true;
    }

    private void activateShapeRenderer() {
        if (shapeRenderer.getCurrentType() != null) {
            return;
        }
        if (spriteBatchActive) {
            spriteBatch.end();
            spriteBatchActive = false;
        }

        GL20 gl20 = gdxGraphics.getGL20();
        gl20.glEnable(GL20.GL_BLEND);
        assert lastBlendingMode != null;
        switch (lastBlendingMode) {
            case AlphaBlend:
                gl20.glBlendFunc(GL20.GL_SRC_ALPHA, GL20.GL_ONE_MINUS_SRC_ALPHA);
                break;
            case Multiply:
                gl20.glBlendFunc(GL20.GL_DST_COLOR, GL20.GL_ZERO);
                break;
        }
        shapeRenderer.begin(ShapeType.Filled);
    }

    /**
     * This function needs to be called after rendering a frame.
     */
    void endFrame() {
        flushAll();
        unsetClippingArea();
    }

    /**
     * Stops the render operation of both the shape renderer and the sprite batch renderer to ensure that the
     * buffered data is flushed to the screen.
     */
    public void flushAll() {
        if (shapeRenderer.getCurrentType() != null) {
            shapeRenderer.end();
        }
        if (spriteBatchActive) {
            spriteBatch.end();
            spriteBatchActive = false;
        }
    }

    @Override
    public void clear() {
        GL20 gl20 = gdxGraphics.getGL20();
        gl20.glClearColor(0.f, 0.f, 0.f, 1.f);
        gl20.glClear(GL20.GL_COLOR_BUFFER_BIT | GL20.GL_DEPTH_BUFFER_BIT);
    }

    @Override
    public void drawSprite(
            @Nonnull Sprite sprite,
            int posX,
            int posY,
            @Nonnull Color color,
            int frame,
            double scale,
            double rotation,
            @Nonnull TextureEffect... effects) {
        if (sprite instanceof GdxSprite) {
            GdxSprite gdxSprite = (GdxSprite) sprite;

            gdxSprite.getDisplayArea(posX, posY, scale, rotation, tempEngineRectangle);
            double centerTransX = (gdxSprite.getWidth() * gdxSprite.getCenterX()) + (gdxSprite.getOffsetX() * scale);
            double centerTransY = (gdxSprite.getHeight() * gdxSprite.getCenterY()) + (gdxSprite.getOffsetY() * scale);

            activateSpriteBatch();
            transferColor(color, tempColor1);

            @Nullable GdxTextureEffect usedEffect;
            if ((effects.length > 0) && (effects[0] instanceof GdxTextureEffect)) {
                usedEffect = (GdxTextureEffect) effects[0];
            } else {
                usedEffect = null;
            }
            spriteBatch.setColor(tempColor1);
            tempRegion.setRegion(gdxSprite.getFrame(frame).getTextureRegion());
            tempRegion.flip(gdxSprite.isMirrored(), true);
            if (usedEffect != null) {
                float u, u2;
                if (tempRegion.isFlipX()) {
                    u = tempRegion.getU();
                    u2 = tempRegion.getU2();
                } else {
                    u2 = tempRegion.getU();
                    u = tempRegion.getU2();
                }
                float v, v2;
                if (tempRegion.isFlipY()) {
                    v = tempRegion.getV();
                    v2 = tempRegion.getV2();
                } else {
                    v2 = tempRegion.getV();
                    v = tempRegion.getV2();
                }
                usedEffect.setTopLeftCoordinate(u2, v2);
                usedEffect.setBottomRightCoordinate(u, v);
                usedEffect.activateEffect(spriteBatch);
            }
            spriteBatch.draw(tempRegion, tempEngineRectangle.getX(), tempEngineRectangle.getY(), (float) centerTransX,
                             (float) centerTransY, tempEngineRectangle.getWidth(), tempEngineRectangle.getHeight(), 1.f,
                             1.f, (float) rotation);

            if (usedEffect != null) {
                usedEffect.disableEffect(spriteBatch);
            }
        }
    }

<<<<<<< HEAD
    @Nonnull
    private static final float[] FLT_BUFFER = new float[20];
=======
    /**
     * Transfer the color values from a game engine color instance to a libGDX color instance.
     *
     * @param source the engine color instance that is the source of the color data
     * @param target the libGDX color instance that is the target of the color data
     */
    static void transferColor(@Nonnull Color source, @Nonnull com.badlogic.gdx.graphics.Color target) {
        target.set(source.getRedf(), source.getGreenf(), source.getBluef(), source.getAlphaf());
        target.clamp();
    }
>>>>>>> 9964077b

    @Override
    public void drawTileSprite(@Nonnull Sprite sprite, int posX, int posY, @Nonnull Color topColor,
                               @Nonnull Color bottomColor, @Nonnull Color leftColor, @Nonnull Color rightColor,
                               @Nonnull Color centerColor, int frame, @Nonnull TextureEffect... effects) {
        if (!(sprite instanceof GdxSprite)) {
            throw new IllegalArgumentException("The sprite is expected to be a sprite provided by this engine.");
        }

        /*
        This is something where libGDX provides no function for. So in this case we need to build the data array for
        OpenGL by hand.
         */

        GdxSprite gdxSprite = (GdxSprite) sprite;
        activateSpriteBatch();

        float bottomColorF = getFloatColor(bottomColor, tempColor1);
        float topColorF = getFloatColor(topColor, tempColor1);
        float leftColorF = getFloatColor(leftColor, tempColor1);
        float rightColorF = getFloatColor(rightColor, tempColor1);
        float centerColorF = getFloatColor(centerColor, tempColor1);

        TextureRegion textureRegion = gdxSprite.getFrame(frame).getTextureRegion();

        int width = sprite.getWidth() + 1;
        int height = sprite.getHeight() + 1;

        gdxSprite.getDisplayArea(posX, posY, 1.f, 0.f, tempEngineRectangle);
        float centerTransX = (width * gdxSprite.getCenterX()) + gdxSprite.getOffsetX();
        float centerTransY = (height * gdxSprite.getCenterY()) + gdxSprite.getOffsetY();

        float originX = posX - centerTransX;
        float originY = posY + centerTransY;

        float topX = originX + (width / 2.f);
        float topY = originY - height;
        float topU = textureRegion.getU() + ((textureRegion.getU2() - textureRegion.getU()) / 2.f);
        float topV = textureRegion.getV();

        float leftX = originX;
        float leftY = originY - (height / 2.f);
        float leftU = textureRegion.getU();
        float leftV = textureRegion.getV() + ((textureRegion.getV2() - textureRegion.getV()) / 2.f);

        float rightX = originX + width;
        float rightY = originY - (height / 2.f);
        float rightU = textureRegion.getU2();
        float rightV = textureRegion.getV() + ((textureRegion.getV2() - textureRegion.getV()) / 2.f);

        float bottomX = originX + (width / 2.f);
        float bottomY = originY;
        float bottomU = textureRegion.getU() + ((textureRegion.getU2() - textureRegion.getU()) / 2.f);
        float bottomV = textureRegion.getV2();


        float[] vertices = FLT_BUFFER;
        vertices[0] = topX;
        vertices[1] = topY;
        vertices[2] = topColorF;
        vertices[3] = topU;
        vertices[4] = topV;

        vertices[5] = leftX;
        vertices[6] = leftY;
        vertices[7] = leftColorF;
        vertices[8] = leftU;
        vertices[9] = leftV;

        vertices[10] = bottomX;
        vertices[11] = bottomY;
        vertices[12] = bottomColorF;
        vertices[13] = bottomU;
        vertices[14] = bottomV;

        vertices[15] = rightX;
        vertices[16] = rightY;
        vertices[17] = rightColorF;
        vertices[18] = rightU;
        vertices[19] = rightV;

        @Nullable GdxTextureEffect usedEffect;
        if ((effects.length > 0) && (effects[0] instanceof GdxTextureEffect)) {
            usedEffect = (GdxTextureEffect) effects[0];
        } else {
            usedEffect = null;
        }
        spriteBatch.setColor(tempColor1);
        tempRegion.setRegion(gdxSprite.getFrame(frame).getTextureRegion());
        tempRegion.flip(gdxSprite.isMirrored(), true);
        if (usedEffect != null) {
            float u, u2;
            if (tempRegion.isFlipX()) {
                u = tempRegion.getU();
                u2 = tempRegion.getU2();
            } else {
                u2 = tempRegion.getU();
                u = tempRegion.getU2();
            }
            float v, v2;
            if (tempRegion.isFlipY()) {
                v = tempRegion.getV();
                v2 = tempRegion.getV2();
            } else {
                v2 = tempRegion.getV();
                v = tempRegion.getV2();
            }
            usedEffect.setTopLeftCoordinate(u2, v2);
            usedEffect.setBottomRightCoordinate(u, v);
            usedEffect.activateEffect(spriteBatch);
        }
        spriteBatch.draw(textureRegion.getTexture(), FLT_BUFFER, 0, 20);

        if (usedEffect != null) {
            usedEffect.disableEffect(spriteBatch);
        }
    }

    @Override
    public void setBlendingMode(@Nonnull BlendingMode mode) {
        if (lastBlendingMode == mode) {
            return;
        }
        switch (mode) {
            case AlphaBlend:
                spriteBatch.setBlendFunction(GL20.GL_SRC_ALPHA, GL20.GL_ONE_MINUS_SRC_ALPHA);
                break;
            case Multiply:
                spriteBatch.setBlendFunction(GL20.GL_DST_COLOR, GL20.GL_ZERO);
                break;
        }
        spriteBatch.enableBlending();
        lastBlendingMode = mode;
    }

    @Override
    public void drawText(
            @Nonnull Font font, @Nonnull CharSequence text, @Nonnull Color color, int x, int y) {
        drawText(font, text, color, x, y, 1.f, 1.f);
    }

    /**
     * Transfer the color values from a game engine color instance to a libGDX color instance.
     *
     * @param source the engine color instance that is the source of the color data
     * @param target the libGDX color instance that is the target of the color data
     */
    static void transferColor(@Nonnull Color source, @Nonnull com.badlogic.gdx.graphics.Color target) {
        target.set(source.getRedf(), source.getGreenf(), source.getBluef(), source.getAlphaf());
        target.clamp();
    }

    private float getFloatColor(@Nonnull Color source, @Nonnull com.badlogic.gdx.graphics.Color workingInstance) {
        transferColor(source, workingInstance);
        return workingInstance.toFloatBits();
    }

    @Override
    public void drawText(
            @Nonnull Font font,
            @Nonnull CharSequence text,
            @Nonnull Color color,
            int x,
            int y,
            double scaleX,
            double scaleY) {
        if (font instanceof GdxFont) {
            activateSpriteBatch();
            GdxFont gdxFont = (GdxFont) font;

            BitmapFont bitmapFont = gdxFont.getBitmapFont();
            bitmapFont.getData().setScale((float) scaleX, (float) scaleY);
            transferColor(color, tempColor1);
            bitmapFont.setColor(tempColor1);
            GlyphLayout layout = Pools.obtain(GlyphLayout.class);
            layout.setText(bitmapFont, text);

            BitmapFont outlineFont = gdxFont.getOutlineBitmapFont();
            if (outlineFont != null) {
                transferColor(Color.BLACK, tempColor1);
                tempColor1.a = color.getAlphaf();
                outlineFont.getData().setScale((float) scaleX, (float) scaleY);
                outlineFont.setColor(tempColor1);

                GlyphLayout outlineLayout = Pools.obtain(GlyphLayout.class);
                outlineLayout.setText(outlineFont, text);

                float widthOffset = (layout.width - outlineLayout.width) / 2.f;

                outlineFont.draw(spriteBatch, outlineLayout, x + widthOffset, y - outlineFont.getAscent());
            }

            bitmapFont.draw(spriteBatch, layout, x, y - bitmapFont.getAscent());
        }
    }

    @Override
    public void drawRectangle(int x, int y, int width, int height, @Nonnull Color color) {
        activateSpriteBatch();
        if (blankBackground == null) {
            return;
        }

        drawTexture(blankBackground, x, y, width, height, color);
    }

    @Override
    public void drawRectangle(@Nonnull Rectangle rectangle, @Nonnull Color color) {
        drawRectangle(rectangle.getX(), rectangle.getY(), rectangle.getWidth(), rectangle.getHeight(), color);
    }

    @Override
    public void drawRectangle(
            int x,
            int y,
            int width,
            int height,
            @Nonnull Color topLeftColor,
            @Nonnull Color topRightColor,
            @Nonnull Color bottomLeftColor,
            @Nonnull Color bottomRightColor) {
        activateShapeRenderer();
        transferColor(topLeftColor, tempColor1);
        transferColor(topRightColor, tempColor2);
        transferColor(bottomLeftColor, tempColor3);
        transferColor(bottomRightColor, tempColor4);
        shapeRenderer.rect(x, y, width, height, tempColor3, tempColor4, tempColor2, tempColor1);
        shapeRenderer.end();
        gdxGraphics.getGL20().glDisable(GL20.GL_BLEND);
    }

<<<<<<< HEAD
=======
    private void activateSpriteBatch() {
        if (spriteBatchActive) {
            return;
        }

        if (shapeRenderer.getCurrentType() != null) {
            shapeRenderer.end();
        }
        spriteBatch.begin();
        spriteBatchActive = true;
    }

    private void activateShapeRenderer() {
        if (shapeRenderer.getCurrentType() != null) {
            return;
        }
        if (spriteBatchActive) {
            spriteBatch.end();
            spriteBatchActive = false;
        }

        GL20 gl20 = gdxGraphics.getGL20();
        gl20.glEnable(GL20.GL_BLEND);
        assert lastBlendingMode != null;
        switch (lastBlendingMode) {
            case AlphaBlend:
                gl20.glBlendFunc(GL20.GL_SRC_ALPHA, GL20.GL_ONE_MINUS_SRC_ALPHA);
                break;
            case Multiply:
                gl20.glBlendFunc(GL20.GL_DST_COLOR, GL20.GL_ZERO);
                break;
        }
        shapeRenderer.begin(ShapeType.Filled);
    }

>>>>>>> 9964077b
    @Override
    public void drawTexture(
            @Nonnull Texture texture,
            int x,
            int y,
            int width,
            int height,
            @Nonnull Color color,
            @Nonnull TextureEffect... effects) {
        if ((width == 0) || (height == 0)) {
            return;
        }
        if (texture instanceof GdxTexture) {
            activateSpriteBatch();
            transferColor(color, tempColor1);

            @Nullable GdxTextureEffect usedEffect;
            if ((effects.length > 0) && (effects[0] instanceof GdxTextureEffect)) {
                usedEffect = (GdxTextureEffect) effects[0];
            } else {
                usedEffect = null;
            }
            if (usedEffect != null) {
                usedEffect.activateEffect(spriteBatch);
            }
            spriteBatch.setColor(tempColor1);
            tempRegion.setRegion(((GdxTexture) texture).getTextureRegion());
            if (!tempRegion.isFlipY()) {
                tempRegion.flip(false, true);
            }
            spriteBatch.draw(tempRegion, x, y, width, height);

            if (usedEffect != null) {
                usedEffect.disableEffect(spriteBatch);
            }
        }
    }

    @Override
    public void drawTexture(
            @Nonnull Texture texture,
            int x,
            int y,
            int width,
            int height,
            int texX,
            int texY,
            int texWidth,
            int texHeight,
            @Nonnull Color color,
            @Nonnull TextureEffect... effects) {
        if ((width == 0) || (height == 0)) {
            return;
        }
        if (color.getAlpha() == 0 && effects.length == 0) {
            return;
        }
        if (texture instanceof GdxTexture) {
            activateSpriteBatch();
            transferColor(color, tempColor1);

            @Nullable GdxTextureEffect usedEffect;
            if ((effects.length > 0) && (effects[0] instanceof GdxTextureEffect)) {
                usedEffect = (GdxTextureEffect) effects[0];
            } else {
                usedEffect = null;
            }
            if (usedEffect != null) {
                usedEffect.activateEffect(spriteBatch);
            }
            spriteBatch.setColor(tempColor1);
            tempRegion.setRegion(((GdxTexture) texture).getTextureRegion(), texX, texY, texWidth, texHeight);
            if (!tempRegion.isFlipY()) {
                tempRegion.flip(false, true);
            }
            spriteBatch.draw(tempRegion, x, y, width, height);

            if (usedEffect != null) {
                usedEffect.disableEffect(spriteBatch);
            }
        }
    }

    @Override
    public void drawTexture(
            @Nonnull Texture texture,
            int x,
            int y,
            int width,
            int height,
            int texX,
            int texY,
            int texWidth,
            int texHeight,
            int centerX,
            int centerY,
            double rotate,
            @Nonnull Color color,
            @Nonnull TextureEffect... effects) {
        if ((width == 0) || (height == 0)) {
            return;
        }
        if (texture instanceof GdxTexture) {
            activateSpriteBatch();
            transferColor(color, tempColor1);

            @Nullable GdxTextureEffect usedEffect;
            if ((effects.length > 0) && (effects[0] instanceof GdxTextureEffect)) {
                usedEffect = (GdxTextureEffect) effects[0];
            } else {
                usedEffect = null;
            }
            if (usedEffect != null) {
                usedEffect.activateEffect(spriteBatch);
            }

            spriteBatch.setColor(tempColor1);
            tempRegion.setRegion(((GdxTexture) texture).getTextureRegion(), texX, texY, texWidth, texHeight);
            if (!tempRegion.isFlipY()) {
                tempRegion.flip(false, true);
            }
            spriteBatch.draw(tempRegion, x, y, centerX, centerY, width, height, 1.f, 1.f, (float) rotate);

            if (usedEffect != null) {
                usedEffect.disableEffect(spriteBatch);
            }
        }
    }

    @Override
    public void setClippingArea(int x, int y, int width, int height) {
        if (activeClipping) {
            unsetClippingArea();
        }
        if ((x == 0) && (y == 0) && (width == gdxGraphics.getWidth()) && (height == gdxGraphics.getHeight())) {
            return;
        }
        flushAll();
        com.badlogic.gdx.math.Rectangle clippingRect = Pools.obtain(com.badlogic.gdx.math.Rectangle.class);
        clippingRect.set(x, y, width, height);

        com.badlogic.gdx.math.Rectangle scissor = Pools.obtain(com.badlogic.gdx.math.Rectangle.class);
        ScissorStack.calculateScissors(camera, 0, 0, gdxGraphics.getWidth(), gdxGraphics.getHeight(),
                                       spriteBatch.getTransformMatrix(), clippingRect, scissor);
        Pools.free(clippingRect);

        if (ScissorStack.pushScissors(scissor)) {
            activeClipping = true;
        } else {
            Pools.free(scissor);
        }
    }

    @Override
    public void unsetClippingArea() {
        if (activeClipping) {
            flushAll();
            Pools.free(ScissorStack.popScissors());
            activeClipping = false;
        }
    }

    /**
     * Apply a global offset to all following render operations.
     *
     * @param offsetX the x component of the offset
     * @param offsetY the y component of the offset
     */
    void applyOffset(int offsetX, int offsetY) {
        camera.position.set((camera.viewportWidth / 2.f) + offsetX, (camera.viewportHeight / 2.f) + offsetY, 0.f);
        camera.update();

        spriteBatch.setProjectionMatrix(camera.combined);
        shapeRenderer.setProjectionMatrix(camera.combined);
    }

    /**
     * Reset any global offset applied.
     */
    void resetOffset() {
        applyOffset(0, 0);
    }
}<|MERGE_RESOLUTION|>--- conflicted
+++ resolved
@@ -154,8 +154,6 @@
         return spriteBatch;
     }
 
-<<<<<<< HEAD
-=======
     void setCursor(@Nullable GdxCursor cursor) {
         if (cursor == null) {
             gdxGraphics.setSystemCursor(SystemCursor.Arrow);
@@ -164,7 +162,6 @@
         }
     }
 
->>>>>>> 9964077b
     /**
      * This function needs to be called before all rendering operations of a frame. It will setup the render system.
      */
@@ -305,10 +302,6 @@
         }
     }
 
-<<<<<<< HEAD
-    @Nonnull
-    private static final float[] FLT_BUFFER = new float[20];
-=======
     /**
      * Transfer the color values from a game engine color instance to a libGDX color instance.
      *
@@ -319,7 +312,6 @@
         target.set(source.getRedf(), source.getGreenf(), source.getBluef(), source.getAlphaf());
         target.clamp();
     }
->>>>>>> 9964077b
 
     @Override
     public void drawTileSprite(@Nonnull Sprite sprite, int posX, int posY, @Nonnull Color topColor,
@@ -551,8 +543,6 @@
         gdxGraphics.getGL20().glDisable(GL20.GL_BLEND);
     }
 
-<<<<<<< HEAD
-=======
     private void activateSpriteBatch() {
         if (spriteBatchActive) {
             return;
@@ -588,7 +578,6 @@
         shapeRenderer.begin(ShapeType.Filled);
     }
 
->>>>>>> 9964077b
     @Override
     public void drawTexture(
             @Nonnull Texture texture,

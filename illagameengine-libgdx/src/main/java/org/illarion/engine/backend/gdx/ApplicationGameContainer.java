/*
 * This file is part of the Illarion project.
 *
 * Copyright © 2015 - Illarion e.V.
 *
 * Illarion is free software: you can redistribute it and/or modify
 * it under the terms of the GNU Affero General Public License as published by
 * the Free Software Foundation, either version 3 of the License, or
 * (at your option) any later version.
 *
 * Illarion is distributed in the hope that it will be useful,
 * but WITHOUT ANY WARRANTY; without even the implied warranty of
 * MERCHANTABILITY or FITNESS FOR A PARTICULAR PURPOSE.  See the
 * GNU General Public License for more details.
 */
package org.illarion.engine.backend.gdx;

import com.badlogic.gdx.Files.FileType;
import com.badlogic.gdx.Graphics.DisplayMode;
import com.badlogic.gdx.backends.lwjgl.LwjglApplicationConfiguration;
import org.illarion.engine.DesktopGameContainer;
import org.illarion.engine.GameListener;
import org.illarion.engine.MouseCursor;
import org.illarion.engine.graphic.GraphicResolution;

import javax.annotation.Nonnull;
import javax.annotation.Nullable;
import java.util.ArrayList;
import java.util.List;

/**
 * The game container that is using the libGDX backend to handle the game.
 *
 * @author Martin Karing &lt;nitram@illarion.org&gt;
 */
public class ApplicationGameContainer implements DesktopGameContainer {
    /**
     * The configuration used to create the application.
     */
    @Nonnull
    private final LwjglApplicationConfiguration config;
    /**
     * The game listener that receives the updates regarding the game.
     */
    @Nonnull
    private final GameListener gameListener;
    /**
     * The libGDX application that contains the game.
     */
    @Nullable
    private GdxLwjglApplication gdxApplication;
    /**
     * The graphic resolutions that can be applied to the game.
     */
    @Nullable
    private GraphicResolution[] graphicResolutions;

    /**
     * Get the engine that drives the game in this container.
     */
    @Nullable
    private GdxEngine engine;

    /**
     * The count of render calls that were performed during the rendering of the last frame.
     */
    private int lastFrameRenderCalls;

    /**
     * The width of the application in windowed mode.
     */
    private int windowWidth;

    /**
     * The height of the application in windowed mode.
     */
    private int windowHeight;

    /**
     * The graphic resolution that applied in full screen mode.
     */
    @Nullable
    private GraphicResolution fullScreenResolution;

    /**
     * Create a new desktop game that is drawn using libGDX.
     *
     * @param gameListener the game listener that receives the updates regarding the game
     * @param width the width of the game container
     * @param height the height of the game container
     * @param fullScreen the full screen flag of the container
     * @throws GdxEngineException in case the initialization goes wrong
     */
    public ApplicationGameContainer(
            @Nonnull GameListener gameListener, int width, int height, boolean fullScreen) throws GdxEngineException {
        this.gameListener = gameListener;
        config = new LwjglApplicationConfiguration();
        config.forceExit = false;
        config.vSyncEnabled = true;
        config.backgroundFPS = 10;
        config.foregroundFPS = 60;
        config.useGL30 = false;
        config.depth = 0;

        windowHeight = height;
        windowWidth = width;
        fullScreenResolution = getFittingFullScreenResolution(width, height);
        if (fullScreen) {
            config.height = fullScreenResolution.getHeight();
            config.width = fullScreenResolution.getWidth();
        } else {
            config.height = height;
            config.width = width;
        }
        config.fullscreen = fullScreen;
    }

    @Nonnull
    private GraphicResolution getFittingFullScreenResolution(int width, int height) {
        GraphicResolution[] resolutions = getFullScreenResolutions();
        int freq = 0;

        @Nullable GraphicResolution targetDisplayMode = null;
        for (@Nonnull GraphicResolution current : resolutions) {
            if ((current.getWidth() == width) && (current.getHeight() == height)) {
                if ((targetDisplayMode == null) ||
                        ((current.getRefreshRate() >= freq) && (current.getBPP() > targetDisplayMode.getBPP()))) {
                    targetDisplayMode = current;
                    freq = targetDisplayMode.getRefreshRate();
                }

                if ((current.getBPP() == LwjglApplicationConfiguration.getDesktopDisplayMode().bitsPerPixel) &&
                        (current.getRefreshRate() ==
                                LwjglApplicationConfiguration.getDesktopDisplayMode().refreshRate)) {
                    targetDisplayMode = current;
                    break;
                }
            }
        }

        if (targetDisplayMode == null) {
            DisplayMode mode = LwjglApplicationConfiguration.getDesktopDisplayMode();
            return new GraphicResolution(mode.width, mode.height, mode.bitsPerPixel, mode.refreshRate);
        }
        return targetDisplayMode;
    }

    @Override
    public int getHeight() {
        if (gdxApplication == null) {
            return config.height;
        }
        return gdxApplication.getGraphics().getHeight();
    }

    @Override
    public int getWidth() {
        if (gdxApplication == null) {
            return config.width;
        }
        return gdxApplication.getGraphics().getWidth();
    }

    @Nonnull
    @Override
    public GdxEngine getEngine() {
        if (engine == null) {
            throw new IllegalStateException("Game is not launched yet.");
        }
        return engine;
    }

    @Override
    public void setMouseCursor(@Nullable MouseCursor cursor) {
<<<<<<< HEAD
        if (engine == null) {
            return;
        }
        if (cursor instanceof GdxCursor) {
            engine.getGraphics().setCursor((GdxCursor) cursor);
        } else {
=======
        if ((engine != null) && (cursor instanceof GdxCursor)) {
            engine.getGraphics().setCursor((GdxCursor) cursor);
        }else if(engine != null && cursor == null){
>>>>>>> 012d8f53
            engine.getGraphics().setCursor(null);
        }
    }

    @Override
    public void startGame() throws GdxEngineException {
        gdxApplication = new GdxLwjglApplication(new ListenerApplication(gameListener, this), config);
    }

    @Override
    public void exitGame() {
        if (gdxApplication != null) {
            gdxApplication.shutdownGame();
        }
    }

    @Nonnull
    @Override
    public String getTitle() {
        return config.title;
    }

    @Override
    public int getFPS() {
        if (gdxApplication == null) {
            return 0;
        }
        return gdxApplication.getGraphics().getFramesPerSecond();
    }

    @Nonnull
    @Override
    public CharSequence[] getDiagnosticLines() {
        return new CharSequence[]{"Render calls: " + lastFrameRenderCalls};
    }

    @Override
    public void setTitle(@Nonnull String title) {
        config.title = title;
        if (gdxApplication != null) {
            gdxApplication.getGraphics().setTitle(title);
        }
    }

    @Override
    public void setWindowSize(int width, int height) throws GdxEngineException {
        windowWidth = width;
        windowHeight = height;
        if (!isFullScreen() && (gdxApplication != null)) {
            gdxApplication.getGraphics().setDisplayMode(width, height, false);
        }
    }

    @Override
    public void setFullScreenResolution(@Nonnull GraphicResolution resolution) throws GdxEngineException {
        fullScreenResolution = resolution;
        if (isFullScreen() && (gdxApplication != null)) {
            gdxApplication.getGraphics().setDisplayMode(resolution.getWidth(), resolution.getHeight(), true);
        }
    }

    @Nonnull
    @Override
    public GraphicResolution[] getFullScreenResolutions() {
        if (graphicResolutions == null) {
            List<GraphicResolution> resultResolutions = new ArrayList<>();
            DisplayMode[] displayModes;
            boolean ignoreRefreshRate;
            if (gdxApplication == null) {
                displayModes = LwjglApplicationConfiguration.getDisplayModes();
                ignoreRefreshRate = true;
            } else {
                displayModes = gdxApplication.getGraphics().getDisplayModes();
                ignoreRefreshRate = false;
            }
            for (@Nullable DisplayMode mode : displayModes) {
                if (mode == null) {
                    continue;
                }
                if ((mode.width < 800) || (mode.height < 600) || (mode.bitsPerPixel < 24)) {
                    continue;
                }
                if (ignoreRefreshRate) {
                    resultResolutions.add(new GraphicResolution(mode.width, mode.height, mode.bitsPerPixel, -1));
                } else {
                    if (mode.refreshRate >= 50) {
                        resultResolutions.add(new GraphicResolution(mode.width, mode.height, mode.bitsPerPixel,
                                mode.refreshRate));
                    }
                }
            }
            graphicResolutions = resultResolutions.toArray(new GraphicResolution[resultResolutions.size()]);
        }
        return graphicResolutions;
    }

    @Override
    public boolean isResizeable() {
        return config.resizable;
    }

    @Override
    public void setResizeable(boolean resizeable) throws GdxEngineException {
        if (gdxApplication == null) {
            config.resizable = resizeable;
        }
    }

    @Override
    public boolean isFullScreen() {
        return config.fullscreen;
    }

    @Override
    public void setFullScreen(boolean fullScreen) throws GdxEngineException {
        config.fullscreen = fullScreen;
        if (gdxApplication != null) {
            if (fullScreen) {
                setFullScreenResolution(fullScreenResolution);
            } else {
                setWindowSize(windowWidth, windowHeight);
            }
        }
    }

    void createEngine() {
        assert gdxApplication != null;
        engine = new GdxEngine(gdxApplication, this);
    }

    void setLastFrameRenderCalls(int calls) {
        lastFrameRenderCalls = calls;
    }

    @Override
    public void setIcons(@Nonnull String... icons) {
        for (@Nullable String icon : icons) {
            config.addIcon(icon, FileType.Internal);
        }
    }
}<|MERGE_RESOLUTION|>--- conflicted
+++ resolved
@@ -172,18 +172,12 @@
 
     @Override
     public void setMouseCursor(@Nullable MouseCursor cursor) {
-<<<<<<< HEAD
         if (engine == null) {
             return;
         }
         if (cursor instanceof GdxCursor) {
             engine.getGraphics().setCursor((GdxCursor) cursor);
         } else {
-=======
-        if ((engine != null) && (cursor instanceof GdxCursor)) {
-            engine.getGraphics().setCursor((GdxCursor) cursor);
-        }else if(engine != null && cursor == null){
->>>>>>> 012d8f53
             engine.getGraphics().setCursor(null);
         }
     }

/*
 * This file is part of the Illarion project.
 *
 * Copyright © 2015 - Illarion e.V.
 *
 * Illarion is free software: you can redistribute it and/or modify
 * it under the terms of the GNU Affero General Public License as published by
 * the Free Software Foundation, either version 3 of the License, or
 * (at your option) any later version.
 *
 * Illarion is distributed in the hope that it will be useful,
 * but WITHOUT ANY WARRANTY; without even the implied warranty of
 * MERCHANTABILITY or FITNESS FOR A PARTICULAR PURPOSE.  See the
 * GNU General Public License for more details.
 */
package org.illarion.engine.backend.gdx;

import com.badlogic.gdx.Files.FileType;
import com.badlogic.gdx.Graphics.DisplayMode;
import com.badlogic.gdx.backends.lwjgl.LwjglApplicationConfiguration;
import org.illarion.engine.DesktopGameContainer;
import org.illarion.engine.GameListener;
import org.illarion.engine.MouseCursor;
import org.illarion.engine.graphic.GraphicResolution;
import org.lwjgl.LWJGLException;
import org.lwjgl.input.Mouse;
import org.lwjgl.opengl.Display;

import javax.annotation.Nonnull;
import javax.annotation.Nullable;
import java.util.ArrayList;
import java.util.List;

/**
 * The game container that is using the libGDX backend to handle the game.
 *
 * @author Martin Karing &lt;nitram@illarion.org&gt;
 */
public class ApplicationGameContainer implements DesktopGameContainer {
    /**
     * The libGDX application that contains the game.
     */
    @Nullable
    private GdxLwjglApplication gdxApplication;

    /**
     * The configuration used to create the application.
     */
    @Nonnull
    private final LwjglApplicationConfiguration config;

    /**
     * The game listener that receives the updates regarding the game.
     */
    @Nonnull
    private final GameListener gameListener;

    /**
     * The graphic resolutions that can be applied to the game.
     */
    @Nullable
    private GraphicResolution[] graphicResolutions;

    /**
     * Get the engine that drives the game in this container.
     */
    @Nullable
    private GdxEngine engine;

    /**
     * The count of render calls that were performed during the rendering of the last frame.
     */
    private int lastFrameRenderCalls;

    /**
     * The width of the application in windowed mode.
     */
    private int windowWidth;

    /**
     * The height of the application in windowed mode.
     */
    private int windowHeight;

    /**
     * The graphic resolution that applied in full screen mode.
     */
    @Nullable
    private GraphicResolution fullScreenResolution;

    /**
     * Create a new desktop game that is drawn using libGDX.
     *
     * @param gameListener the game listener that receives the updates regarding the game
     * @param width the width of the game container
     * @param height the height of the game container
     * @param fullScreen the full screen flag of the container
     * @throws GdxEngineException in case the initialization goes wrong
     */
    public ApplicationGameContainer(
            @Nonnull GameListener gameListener, int width, int height, boolean fullScreen) throws GdxEngineException {
        this.gameListener = gameListener;
        config = new LwjglApplicationConfiguration();
        config.forceExit = false;
        config.vSyncEnabled = true;
        config.backgroundFPS = 10;
        config.foregroundFPS = 60;
        config.useGL30 = false;
        config.depth = 0;

        windowHeight = height;
        windowWidth = width;
        fullScreenResolution = getFittingFullScreenResolution(width, height);
        if (fullScreen) {
            config.height = fullScreenResolution.getHeight();
            config.width = fullScreenResolution.getWidth();
        } else {
            config.height = height;
            config.width = width;
        }
        config.fullscreen = fullScreen;
    }

    @Nonnull
    private GraphicResolution getFittingFullScreenResolution(int width, int height) {
        GraphicResolution[] resolutions = getFullScreenResolutions();
        int freq = 0;

        @Nullable GraphicResolution targetDisplayMode = null;
        for (@Nonnull GraphicResolution current : resolutions) {
            if ((current.getWidth() == width) && (current.getHeight() == height)) {
                if ((targetDisplayMode == null) ||
                        ((current.getRefreshRate() >= freq) && (current.getBPP() > targetDisplayMode.getBPP()))) {
                    targetDisplayMode = current;
                    freq = targetDisplayMode.getRefreshRate();
                }

                if ((current.getBPP() == LwjglApplicationConfiguration.getDesktopDisplayMode().bitsPerPixel) &&
                        (current.getRefreshRate() ==
                                LwjglApplicationConfiguration.getDesktopDisplayMode().refreshRate)) {
                    targetDisplayMode = current;
                    break;
                }
            }
        }

        if (targetDisplayMode == null) {
            DisplayMode mode = LwjglApplicationConfiguration.getDesktopDisplayMode();
            return new GraphicResolution(mode.width, mode.height, mode.bitsPerPixel, mode.refreshRate);
        }
        return targetDisplayMode;
    }

    @Override
    public int getHeight() {
        if (gdxApplication == null) {
            return config.height;
        }
        return gdxApplication.getGraphics().getHeight();
    }

    @Override
    public int getWidth() {
        if (gdxApplication == null) {
            return config.width;
        }
        return gdxApplication.getGraphics().getWidth();
    }

    @Nonnull
    @Override
    public GdxEngine getEngine() {
        if (engine == null) {
            throw new IllegalStateException("Game is not launched yet.");
        }
        return engine;
    }

    @Override
    public void setMouseCursor(@Nullable MouseCursor cursor) {
<<<<<<< HEAD
        if (!Display.isCreated()) {
            throw new IllegalStateException("The game display was not yet created.");
        }
        try {
            if (cursor == null) {
                Mouse.setNativeCursor(null);
            } else if (cursor instanceof GdxLwjglCursor) {
                Mouse.setNativeCursor(((GdxLwjglCursor) cursor).getLwjglCursor());
            }
        } catch (@Nonnull LWJGLException ignored) {
            // nothing to do
=======
        if (engine == null) {
            return;
        }
        if (cursor instanceof GdxCursor) {
            engine.getGraphics().setCursor((GdxCursor) cursor);
        } else {
            engine.getGraphics().setCursor(null);
>>>>>>> 9964077b
        }
    }

    @Override
    public void startGame() throws GdxEngineException {
        gdxApplication = new GdxLwjglApplication(new ListenerApplication(gameListener, this), config);
    }

    void createEngine() {
        assert gdxApplication != null;
        engine = new GdxEngine(gdxApplication, this);
    }

    @Override
    public void exitGame() {
        if (gdxApplication != null) {
            gdxApplication.shutdownGame();
        }
    }

    @Nonnull
    @Override
    public String getTitle() {
        return config.title;
    }

    @Override
    public int getFPS() {
        if (gdxApplication == null) {
            return 0;
        }
        return gdxApplication.getGraphics().getFramesPerSecond();
    }

    void setLastFrameRenderCalls(int calls) {
        lastFrameRenderCalls = calls;
    }

    @Nonnull
    @Override
    public CharSequence[] getDiagnosticLines() {
        return new CharSequence[]{"Render calls: " + lastFrameRenderCalls};
    }

    @Override
    public void setIcons(@Nonnull String... icons) {
        for (@Nullable String icon : icons) {
            config.addIcon(icon, FileType.Internal);
        }
    }

    @Override
    public void setTitle(@Nonnull String title) {
        config.title = title;
        if (gdxApplication != null) {
            gdxApplication.getGraphics().setTitle(title);
        }
    }

    @Override
    public void setWindowSize(int width, int height) throws GdxEngineException {
        windowWidth = width;
        windowHeight = height;
        if (!isFullScreen() && (gdxApplication != null)) {
            gdxApplication.getGraphics().setWindowedMode(width, height);
        }
    }

    @Override
    public void setFullScreenResolution(@Nonnull GraphicResolution resolution) throws GdxEngineException {
        fullScreenResolution = resolution;
        if (isFullScreen() && (gdxApplication != null)) {
            DisplayMode[] modes = gdxApplication.getGraphics().getDisplayModes();
            for (@Nullable DisplayMode mode : modes) {
                if (mode == null) {
                    continue;
                }
                if ((mode.width != fullScreenResolution.getWidth()) ||
                        (mode.height != fullScreenResolution.getHeight()) ||
                        (mode.bitsPerPixel != fullScreenResolution.getBPP())) {
                    continue;
                }

                if ((resolution.getRefreshRate() == -1) || (resolution.getRefreshRate() == mode.refreshRate)) {
                    gdxApplication.getGraphics().setFullscreenMode(mode);
                    return;
                }
            }
        }
    }

    @Nonnull
    @Override
    public GraphicResolution[] getFullScreenResolutions() {
        if (graphicResolutions == null) {
            List<GraphicResolution> resultResolutions = new ArrayList<>();
            DisplayMode[] displayModes;
            boolean ignoreRefreshRate;
            if (gdxApplication == null) {
                displayModes = LwjglApplicationConfiguration.getDisplayModes();
                ignoreRefreshRate = true;
            } else {
                displayModes = gdxApplication.getGraphics().getDisplayModes();
                ignoreRefreshRate = false;
            }
            for (@Nullable DisplayMode mode : displayModes) {
                if (mode == null) {
                    continue;
                }
                if ((mode.width < 800) || (mode.height < 600) || (mode.bitsPerPixel < 24)) {
                    continue;
                }
                if (ignoreRefreshRate) {
                    resultResolutions.add(new GraphicResolution(mode.width, mode.height, mode.bitsPerPixel, -1));
                } else {
                    if (mode.refreshRate >= 50) {
                        resultResolutions.add(new GraphicResolution(mode.width, mode.height, mode.bitsPerPixel,
                                                                    mode.refreshRate));
                    }
                }
            }
            graphicResolutions = resultResolutions.toArray(new GraphicResolution[resultResolutions.size()]);
        }
        return graphicResolutions;
    }

    @Override
    public boolean isResizeable() {
        return config.resizable;
    }

    @Override
    public void setResizeable(boolean resizeable) throws GdxEngineException {
        if (gdxApplication == null) {
            config.resizable = resizeable;
        }
    }

    @Override
    public boolean isFullScreen() {
        return config.fullscreen;
    }

    @Override
    public void setFullScreen(boolean fullScreen) throws GdxEngineException {
        config.fullscreen = fullScreen;
        if (gdxApplication != null) {
            if (fullScreen) {
                setFullScreenResolution(fullScreenResolution);
            } else {
                setWindowSize(windowWidth, windowHeight);
            }
        }
    }
}<|MERGE_RESOLUTION|>--- conflicted
+++ resolved
@@ -178,9 +178,13 @@
 
     @Override
     public void setMouseCursor(@Nullable MouseCursor cursor) {
-<<<<<<< HEAD
-        if (!Display.isCreated()) {
-            throw new IllegalStateException("The game display was not yet created.");
+        if (engine == null) {
+            return;
+        }
+        if (cursor instanceof GdxCursor) {
+            engine.getGraphics().setCursor((GdxCursor) cursor);
+        } else {
+            engine.getGraphics().setCursor(null);
         }
         try {
             if (cursor == null) {
@@ -190,15 +194,6 @@
             }
         } catch (@Nonnull LWJGLException ignored) {
             // nothing to do
-=======
-        if (engine == null) {
-            return;
-        }
-        if (cursor instanceof GdxCursor) {
-            engine.getGraphics().setCursor((GdxCursor) cursor);
-        } else {
-            engine.getGraphics().setCursor(null);
->>>>>>> 9964077b
         }
     }
 

/*
 * This file is part of the Illarion project.
 *
 * Copyright © 2015 - Illarion e.V.
 *
 * Illarion is free software: you can redistribute it and/or modify
 * it under the terms of the GNU Affero General Public License as published by
 * the Free Software Foundation, either version 3 of the License, or
 * (at your option) any later version.
 *
 * Illarion is distributed in the hope that it will be useful,
 * but WITHOUT ANY WARRANTY; without even the implied warranty of
 * MERCHANTABILITY or FITNESS FOR A PARTICULAR PURPOSE.  See the
 * GNU General Public License for more details.
 */
import de.undercouch.gradle.tasks.download.Download

apply plugin: 'java'
apply plugin: 'maven-publish'
apply from: '../versions.gradle'

archivesBaseName = 'illarion_common'

dependencies {
    compile group: 'org.jetbrains', name: 'annotations', version: '15.0'
    compile group: 'org.slf4j', name: 'slf4j-api', version: project.ext.slf4jVersion
    compile group: 'org.slf4j', name: 'log4j-over-slf4j', version: project.ext.slf4jVersion
    compile group: 'org.slf4j', name: 'jcl-over-slf4j', version: project.ext.slf4jVersion
    compile group: 'org.ogce', name: 'xpp3', version: '1.1.6'
    compile group: 'org.bushe', name: 'eventbus', version: '1.4'
<<<<<<< HEAD
    compile(group: 'org.mantisbt', name: 'mantisconnect', version: '1.1.2.0') {
        exclude module: 'log4j'
        exclude module: 'commons-logging'
    }
    testCompile group: 'org.testng', name: 'testng', version: '6.9.4'
=======
    compile group: 'biz.futureware.mantis', name: 'mantis-axis-soap-client', version: '1.2.19'
>>>>>>> 9964077b
}

processResources.dependsOn("downloadSkills")

task downloadSkills(type: Download) {
    onlyIf { !gradle.startParameter.isOffline() }
    if (rootProject.hasProperty('releaseBuild')) {
        src 'http://illarion.org/data/xml_skills.php?server=1'
    } else {
        src 'http://illarion.org/data/xml_skills.php'
    }
    dest project.projectDir.path + '/src/main/resources/skills.xml'
    onlyIfNewer true
}

jar {
    dependsOn { gitVersion }
    manifest {
        attributes          \
                 'Permissions': 'all-permissions',         \
                 'Codebase': 'illarion.org',         \
                 'Trusted-Library': true,         \
                 'Built-Date': new Date().format('yyyy-MM-dd HH:mm:ssZ'),         \
                 'Built-By': System.getProperty('user.name'),          \
                 'Built-JDK': System.getProperty('java.version'),          \
                 'Implementation-Title': 'Illarion Common Library',          \
                 'Implementation-Vendor': 'Illarion e.V.',         \
                 'Implementation-Version': project.ext.fullVersion
    }
}

task sourceJar(type: Jar) {
    from sourceSets.main.allJava
}

publishing {
    publications {
        mavenJava(MavenPublication) {
            from components.java

            artifact sourceJar {
                classifier "sources"
            }
        }
    }
    repositories {
        maven {
            url project.ext.mavenRepo
        }
    }
}<|MERGE_RESOLUTION|>--- conflicted
+++ resolved
@@ -28,15 +28,7 @@
     compile group: 'org.slf4j', name: 'jcl-over-slf4j', version: project.ext.slf4jVersion
     compile group: 'org.ogce', name: 'xpp3', version: '1.1.6'
     compile group: 'org.bushe', name: 'eventbus', version: '1.4'
-<<<<<<< HEAD
-    compile(group: 'org.mantisbt', name: 'mantisconnect', version: '1.1.2.0') {
-        exclude module: 'log4j'
-        exclude module: 'commons-logging'
-    }
-    testCompile group: 'org.testng', name: 'testng', version: '6.9.4'
-=======
     compile group: 'biz.futureware.mantis', name: 'mantis-axis-soap-client', version: '1.2.19'
->>>>>>> 9964077b
 }
 
 processResources.dependsOn("downloadSkills")

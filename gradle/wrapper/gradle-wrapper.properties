--- conflicted
+++ resolved
@@ -1,30 +1,6 @@
-<<<<<<< HEAD
-#
-# This file is part of the Illarion project.
-#
-# Copyright \u00A9 2015 - Illarion e.V.
-#
-# Illarion is free software: you can redistribute it and/or modify
-# it under the terms of the GNU Affero General Public License as published by
-# the Free Software Foundation, either version 3 of the License, or
-# (at your option) any later version.
-#
-# Illarion is distributed in the hope that it will be useful,
-# but WITHOUT ANY WARRANTY; without even the implied warranty of
-# MERCHANTABILITY or FITNESS FOR A PARTICULAR PURPOSE.  See the
-# GNU General Public License for more details.
-#
-
-#Tue Jun 09 21:28:46 CEST 2015
-=======
 #Sun Apr 16 19:16:27 CEST 2017
->>>>>>> 9964077b
 distributionBase=GRADLE_USER_HOME
 distributionPath=wrapper/dists
 zipStoreBase=GRADLE_USER_HOME
 zipStorePath=wrapper/dists
-<<<<<<< HEAD
-distributionUrl=https\://services.gradle.org/distributions/gradle-2.4-all.zip
-=======
-distributionUrl=https\://services.gradle.org/distributions/gradle-3.5-all.zip
->>>>>>> 9964077b
+distributionUrl=https\://services.gradle.org/distributions/gradle-3.5-all.zip
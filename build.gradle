/*
 * This file is part of the Illarion project.
 *
 * Copyright © 2016 - Illarion e.V.
 *
 * Illarion is free software: you can redistribute it and/or modify
 * it under the terms of the GNU Affero General Public License as published by
 * the Free Software Foundation, either version 3 of the License, or
 * (at your option) any later version.
 *
 * Illarion is distributed in the hope that it will be useful,
 * but WITHOUT ANY WARRANTY; without even the implied warranty of
 * MERCHANTABILITY or FITNESS FOR A PARTICULAR PURPOSE.  See the
 * GNU General Public License for more details.
 */

apply plugin: 'idea'

task wrapper(type: Wrapper) {
<<<<<<< HEAD
    gradleVersion = '2.4'
=======
    gradleVersion = '3.5'
>>>>>>> 9964077b
}

idea {
    project {
        languageLevel = '1.8'
    }
}

allprojects {
    if (project.hasProperty('targetRepo')) {
        ext.mavenRepo = "file://$targetRepo"
    } else {
        ext.mavenRepo = "file://${project.buildDir}/repo"
    }

    task gitVersion { task ->
        def gitVersion = 'unknown'
        def branch = 'develop'
        def File rootDir = project.rootDir
        for (def gitCmd in ['git', 'git.cmd']) {
            try {
                def procBranch = "$gitCmd rev-parse --abbrev-ref HEAD".execute(null as List, rootDir)
                procBranch.waitFor()
                branch = procBranch.in.text.trim()
                procBranch.destroy()

                def procVersion = "$gitCmd describe --tags HEAD".execute(null as List, rootDir)
                procVersion.waitFor()
                gitVersion = procVersion.in.text.trim()
                procVersion.destroy()

                break
            } catch (e) {
                logger.error('Failed to get version from Git', e)
            }
        }

        def String mainVersion
        def indexOfSeparator = gitVersion.indexOf('-')
        if (indexOfSeparator == -1) {
            mainVersion = gitVersion
        } else {
            mainVersion = gitVersion.substring(0, indexOfSeparator)
        }

        if (branch == 'master') {
            if (indexOfSeparator > -1) {
                throw new RuntimeException("Can't build snapshot in master branch.")
            }
        } else {
            mainVersion += '-SNAPSHOT'
        }

        task.project.version = mainVersion
        task.project.ext.fullVersion = gitVersion
        task.project.ext.branch = branch
    }

    configurations.all {
        resolutionStrategy {
            cacheDynamicVersionsFor 10 * 60, 'seconds'
            cacheChangingModulesFor 0, 'seconds'
        }
    }

    repositories {
        mavenCentral()
        maven {
            url 'http://illarion.org/media/java/maven'
        }
        maven {
            url 'http://oss.sonatype.org/content/repositories/releases'
        }
    }
}

buildscript {
    repositories {
        mavenCentral()
        maven {
            url 'http://maven.ej-technologies.com/repository'
        }
    }
    dependencies {
<<<<<<< HEAD
        classpath group: 'net.sf.proguard', name: 'proguard-gradle', version: '5.1'
        classpath group: 'de.undercouch', name: 'gradle-download-task', version: '1.2'
        classpath group: 'com.install4j', name: 'gradle-plugin', version: '6.0.3'
=======
        classpath group: 'net.sf.proguard', name: 'proguard-gradle', version: '5.2.1'
        classpath group: 'de.undercouch', name: 'gradle-download-task', version: '2.1.0'
        classpath group: 'com.install4j', name: 'install4j-gradle', version: '6.0.4'
>>>>>>> 9964077b
    }
}

subprojects {
    group = 'org.illarion'

    plugins.withType(JavaPlugin) {
        sourceCompatibility = JavaVersion.VERSION_1_8
        targetCompatibility = JavaVersion.VERSION_1_8

        tasks.withType(JavaCompile) {
            options.encoding = 'UTF-8'
        }

        test {
            useTestNG()
            options {
                listeners.clear()
                listeners << 'org.testng.reporters.XMLReporter'
            }
        }

        configurations {
            provided
        }
        sourceSets {
            main.compileClasspath += configurations.provided
            test.compileClasspath += configurations.provided
            test.runtimeClasspath += configurations.provided
        }
        dependencies {
            testCompile group: 'org.testng', name: 'testng', version: '6.9.10'
            testCompile group: 'org.easymock', name: 'easymock', version: '3.4'
            testCompile group: 'org.powermock', name: 'powermock-module-testng', version: '1.6.4'
            testCompile group: 'org.powermock', name: 'powermock-api-easymock', version: '1.6.4'
            testCompile group: 'org.hamcrest', name: 'hamcrest-all', version: '1.3'
            compile group: 'org.jetbrains', name: 'annotations', version: '15.0'
            compile group: 'com.google.code.findbugs', name: 'jsr305', version: '3.0.1'
        }
    }

    apply plugin: 'idea'
    apply plugin: 'findbugs'
    apply plugin: 'pmd'
    findbugs {
        ignoreFailures = true
        effort = "max"
        reportLevel = "high"
    }
    pmd {
        ignoreFailures = true
        ruleSetFiles = files(new File(rootDir, 'pmd.xml'))
        ruleSets = []
        toolVersion = '5.4.1'
        targetJdk = '1.7'
    }
    idea {
        module {
            if (scopes.PROVIDED != null) {
                scopes.PROVIDED.plus += configurations.provided
            }
        }
    }
}<|MERGE_RESOLUTION|>--- conflicted
+++ resolved
@@ -17,11 +17,7 @@
 apply plugin: 'idea'
 
 task wrapper(type: Wrapper) {
-<<<<<<< HEAD
-    gradleVersion = '2.4'
-=======
     gradleVersion = '3.5'
->>>>>>> 9964077b
 }
 
 idea {
@@ -106,15 +102,9 @@
         }
     }
     dependencies {
-<<<<<<< HEAD
-        classpath group: 'net.sf.proguard', name: 'proguard-gradle', version: '5.1'
-        classpath group: 'de.undercouch', name: 'gradle-download-task', version: '1.2'
-        classpath group: 'com.install4j', name: 'gradle-plugin', version: '6.0.3'
-=======
         classpath group: 'net.sf.proguard', name: 'proguard-gradle', version: '5.2.1'
         classpath group: 'de.undercouch', name: 'gradle-download-task', version: '2.1.0'
         classpath group: 'com.install4j', name: 'install4j-gradle', version: '6.0.4'
->>>>>>> 9964077b
     }
 }
 

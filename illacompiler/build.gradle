/*
 * This file is part of the Illarion project.
 *
 * Copyright © 2015 - Illarion e.V.
 *
 * Illarion is free software: you can redistribute it and/or modify
 * it under the terms of the GNU Affero General Public License as published by
 * the Free Software Foundation, either version 3 of the License, or
 * (at your option) any later version.
 *
 * Illarion is distributed in the hope that it will be useful,
 * but WITHOUT ANY WARRANTY; without even the implied warranty of
 * MERCHANTABILITY or FITNESS FOR A PARTICULAR PURPOSE.  See the
 * GNU General Public License for more details.
 */
import proguard.gradle.ProGuardTask

apply plugin: 'java'
apply plugin: 'application'
apply from: '../versions.gradle'

archivesBaseName = 'illarion_compiler'
mainClassName = 'illarion.compile.Compiler'

dependencies {
    compile project(':common')
    compile project(':easynpc')
    compile project(':easyquest')
<<<<<<< HEAD
    compile group: 'commons-cli', name: 'commons-cli', version: '1.3'
=======
    compile group: 'commons-cli', name: 'commons-cli', version: '1.4'
>>>>>>> 9964077b
    compile group: 'org.slf4j', name: 'slf4j-api', version: project.ext.slf4jVersion
    compile group: 'org.slf4j', name: 'jcl-over-slf4j', version: project.ext.slf4jVersion
    compile group: 'ch.qos.logback', name: 'logback-classic', version: project.ext.logbackVersion
}

jar {
    dependsOn { gitVersion }
    manifest {
        attributes       \
               'Main-Class': 'illarion.compile.Compiler',       \
              'Permissions': 'all-permissions',      \
              'Codebase': 'illarion.org',      \
              'Application-Name': 'Illarion Compiler',      \
              'Application-Library-Allowable-Codebase': 'illarion.org',      \
              'Built-Date': new Date().format('yyyy-MM-dd HH:mm:ssZ'),      \
              'Built-By': System.getProperty('user.name'),       \
              'Built-JDK': System.getProperty('java.version'),       \
              'Implementation-Title': 'Illarion Compiler',       \
              'Implementation-Vendor': 'Illarion e.V.',      \
              'Implementation-Version': project.ext.fullVersion
    }
}

task proguard(type: ProGuardTask, dependsOn: 'jar') {
    final def mainFile = new File(project.buildDir, "libs/${project.archivesBaseName}-${project.version}.jar")

    injars(mainFile)

    configurations.runtime.each { File file ->
        if (file.absolutePath.startsWith(System.getProperty('java.home'))) {
            libraryjars file.absolutePath
        } else if (!file.equals(mainFile)) {
            def filter = "!META-INF/*,!META-INF/plexus/*,!META-INF/sisu/*,!META-INF/maven/**,!about.html,!LICENSE," +
                    "!OSGI-OPT/**,!**/packageinfo,!**.java,!xmlns/**"
            if (file.absolutePath.contains("xpp3") || file.absolutePath.contains("axis-jaxrpc")) {
                filter += ",!javax/xml/namespace/QName.class"
            }
            if (file.absolutePath.contains("illarion")) {
                filter += ",!*.png,!logback.xml,!logback-to-file.xml"
                filter += ",!Books.dat"
                filter += ",!Chars.dat"
                filter += ",!Cloth.dat"
                filter += ",!Effects.dat"
                filter += ",!Gui.dat"
                filter += ",!Overlays.dat"
                filter += ",!Runes.dat"
                filter += ",!Sounds.dat"
                filter += ",!Tiles.dat"
            }
            injars([filter: filter], file)
        }
    }

    configuration new File(project.projectDir, "compiler.pro")

    libraryjars files("${System.getProperty('java.home')}/lib/jce.jar")
    libraryjars files("${System.getProperty('java.home')}/lib/rt.jar")

    outjars new File(project.buildDir, "compiler.jar")
}


if (project.hasProperty('compilerDir')) {
    task publishBundle(type: Copy, dependsOn: 'proguard') {
        from new File(project.buildDir, "compiler.jar").absolutePath
        into file(project.compilerDir)
    }
    task publish(dependsOn: "publishBundle") {}
}

build.dependsOn("proguard")<|MERGE_RESOLUTION|>--- conflicted
+++ resolved
@@ -26,11 +26,7 @@
     compile project(':common')
     compile project(':easynpc')
     compile project(':easyquest')
-<<<<<<< HEAD
-    compile group: 'commons-cli', name: 'commons-cli', version: '1.3'
-=======
     compile group: 'commons-cli', name: 'commons-cli', version: '1.4'
->>>>>>> 9964077b
     compile group: 'org.slf4j', name: 'slf4j-api', version: project.ext.slf4jVersion
     compile group: 'org.slf4j', name: 'jcl-over-slf4j', version: project.ext.slf4jVersion
     compile group: 'ch.qos.logback', name: 'logback-classic', version: project.ext.logbackVersion
